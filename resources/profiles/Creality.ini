# Print profiles for the Creality printers.

[vendor]
# Vendor name will be shown by the Config Wizard.
name = Creality
# Configuration version of this file. Config file will only be installed, if the config_version differs.
# This means, the server may force the PrusaSlicer configuration to be downgraded.
config_version = 0.0.1
# Where to get the updates from?
config_update_url = http://files.prusa3d.com/wp-content/uploads/repository/PrusaSlicer-settings-master/live/Creality/
# changelog_url = http://files.prusa3d.com/?latest=slicer-profiles&lng=%1%

# The printer models will be shown by the Configuration Wizard in this order,
# also the first model installed & the first nozzle installed will be activated after install.
# Printer model name will be shown by the installation wizard.

[printer_model:ENDER3]
name = Creality Ender-3
variants = 0.4
technology = FFF
<<<<<<< HEAD
bed_model = ender3_bed.stl
bed_texture = ender3.svg
=======
default_materials = Creality PLA @ENDER3; Prusament PLA @ENDER3
>>>>>>> 2259f7b3

# All presets starting with asterisk, for example *common*, are intermediate and they will
# not make it into the user interface.

# Common print preset
[print:*common*]
avoid_crossing_perimeters = 0
bridge_angle = 0
bridge_flow_ratio = 0.95
bridge_speed = 25
brim_width = 0
clip_multipart_objects = 1
compatible_printers = 
complete_objects = 0
dont_support_bridges = 1
elefant_foot_compensation = 0
ensure_vertical_shell_thickness = 1
external_fill_pattern = rectilinear
external_perimeters_first = 0
external_perimeter_extrusion_width = 0.45
extra_perimeters = 0
extruder_clearance_height = 25
extruder_clearance_radius = 45
extrusion_width = 0.45
fill_angle = 45
fill_density = 20%
fill_pattern = grid
first_layer_extrusion_width = 0.42
first_layer_height = 0.2
first_layer_speed = 20
gap_fill_speed = 30
gcode_comments = 0
infill_every_layers = 1
infill_extruder = 1
infill_extrusion_width = 0.45
infill_first = 0
infill_only_where_needed = 0
infill_overlap = 25%
interface_shells = 0
max_print_speed = 100
max_volumetric_extrusion_rate_slope_negative = 0
max_volumetric_extrusion_rate_slope_positive = 0
max_volumetric_speed = 0
min_skirt_length = 4
notes = 
overhangs = 0
only_retract_when_crossing_perimeters = 0
ooze_prevention = 0
output_filename_format = {input_filename_base}_{layer_height}mm_{filament_type[0]}_{printer_model}_{print_time}.gcode
perimeters = 2
perimeter_extruder = 1
perimeter_extrusion_width = 0.45
post_process = 
print_settings_id = 
raft_layers = 0
resolution = 0
seam_position = nearest
single_extruder_multi_material_priming = 1
skirts = 1
skirt_distance = 2
skirt_height = 2
small_perimeter_speed = 25
solid_infill_below_area = 0
solid_infill_every_layers = 0
solid_infill_extruder = 1
solid_infill_extrusion_width = 0.45
spiral_vase = 0
standby_temperature_delta = -5
support_material = 0
support_material_extruder = 0
support_material_extrusion_width = 0.4
support_material_interface_extruder = 0
support_material_angle = 0
support_material_buildplate_only = 0
support_material_enforce_layers = 0
support_material_contact_distance = 0.15
support_material_interface_contact_loops = 0
support_material_interface_layers = 2
support_material_interface_spacing = 0.2
support_material_interface_speed = 100%
support_material_pattern = rectilinear
support_material_spacing = 2
support_material_speed = 40
support_material_synchronize_layers = 0
support_material_threshold = 45
support_material_with_sheath = 0
support_material_xy_spacing = 60%
thin_walls = 0
top_infill_extrusion_width = 0.45
top_solid_infill_speed = 40
travel_speed = 100
wipe_tower = 0
wipe_tower_bridging = 10
wipe_tower_rotation_angle = 0
wipe_tower_width = 60
wipe_tower_x = 170
wipe_tower_y = 140
xy_size_compensation = 0

[print:*0.12mm*]
inherits = *common*
perimeter_speed = 40
external_perimeter_speed = 25
infill_speed = 50
solid_infill_speed = 40
layer_height = 0.12
perimeters = 3
top_infill_extrusion_width = 0.4
bottom_solid_layers = 6
top_solid_layers = 7

[print:*0.20mm*]
inherits = *common*
perimeter_speed = 40
external_perimeter_speed = 25
infill_speed = 50
solid_infill_speed = 40
layer_height = 0.20
top_infill_extrusion_width = 0.4
bottom_solid_layers = 4
top_solid_layers = 5

[print:*0.24mm*]
inherits = *common*
perimeter_speed = 40
external_perimeter_speed = 25
infill_speed = 50
solid_infill_speed = 40
layer_height = 0.24
top_infill_extrusion_width = 0.45
bottom_solid_layers = 3
top_solid_layers = 4

[print:0.12mm DETAIL @ENDER3]
inherits = *0.12mm*
# alias = 0.12mm DETAIL
travel_speed = 150
infill_speed = 50
solid_infill_speed = 40
top_solid_infill_speed = 30
support_material_extrusion_width = 0.38
compatible_printers_condition = printer_model=="ENDER3" and nozzle_diameter[0]==0.4

[print:0.20mm NORMAL @ENDER3]
inherits = *0.20mm*
# alias = 0.20mm NORMAL
travel_speed = 150
infill_speed = 50
solid_infill_speed = 40
top_solid_infill_speed = 30
support_material_extrusion_width = 0.38
compatible_printers_condition = printer_model=="ENDER3" and nozzle_diameter[0]==0.4

[print:0.24mm DRAFT @ENDER3]
inherits = *0.24mm*
# alias = 0.24mm DRAFT
travel_speed = 150
infill_speed = 50
solid_infill_speed = 40
top_solid_infill_speed = 30
support_material_extrusion_width = 0.38
compatible_printers_condition = printer_model=="ENDER3" and nozzle_diameter[0]==0.4

# Common filament preset
[filament:*common*]
cooling = 0
compatible_printers = 
extrusion_multiplier = 1
filament_cost = 0
filament_density = 0
filament_diameter = 1.75
filament_notes = ""
filament_settings_id = ""
filament_soluble = 0
min_print_speed = 15
slowdown_below_layer_time = 20
compatible_printers_condition = printer_notes=~/.*PRINTER_VENDOR_CREALITY.*/

[filament:*PLA*]
inherits = *common*
bed_temperature = 40
fan_below_layer_time = 100
filament_colour = #FF3232
filament_max_volumetric_speed = 15
filament_type = PLA
filament_density = 1.24
filament_cost = 20
first_layer_bed_temperature = 40
first_layer_temperature = 215
fan_always_on = 1
cooling = 1
max_fan_speed = 100
min_fan_speed = 100
bridge_fan_speed = 100
disable_fan_first_layers = 1
temperature = 210

[filament:*PET*]
inherits = *common*
bed_temperature = 70
cooling = 1
disable_fan_first_layers = 3
fan_below_layer_time = 20
filament_colour = #FF8000
filament_max_volumetric_speed = 8
filament_type = PETG
filament_density = 1.27
filament_cost = 30
first_layer_bed_temperature =70
first_layer_temperature = 240
fan_always_on = 1
max_fan_speed = 50
min_fan_speed = 20
bridge_fan_speed = 100
temperature = 240

[filament:*ABS*]
inherits = *common*
bed_temperature = 100
cooling = 0
disable_fan_first_layers = 3
fan_below_layer_time = 20
filament_colour = #3A80CA
filament_max_volumetric_speed = 11
filament_type = ABS
filament_density = 1.04
filament_cost = 20
first_layer_bed_temperature = 100
first_layer_temperature = 245
fan_always_on = 0
max_fan_speed = 0
min_fan_speed = 0
bridge_fan_speed = 30
top_fan_speed = 0
temperature = 245

[filament:Generic PLA @ENDER3]
inherits = *PLA*
# alias = Generic PLA
filament_vendor = Generic

[filament:Generic PETG @ENDER3]
inherits = *PET*
filament_vendor = Generic

[filament:Generic ABS @ENDER3]
inherits = *ABS*
# alias = Generic ABS
first_layer_bed_temperature = 90		
bed_temperature = 90
filament_vendor = Generic

[filament:Creality PLA @ENDER3]
inherits = *PLA*
# alias = Creality PLA
filament_vendor = Creality
temperature = 205
bed_temperature = 40
first_layer_temperature = 210
first_layer_bed_temperature =40

[filament:Creality PETG @ENDER3]
inherits = *PET*
# alias = Creality PETG
filament_vendor = Creality
temperature = 240
bed_temperature = 70
first_layer_temperature = 240
first_layer_bed_temperature =70
max_fan_speed = 40
min_fan_speed = 20

[filament:Creality ABS @ENDER3]
inherits = *ABS*
# alias = Creality ABS
filament_vendor = Creality
temperature = 240
bed_temperature = 90
first_layer_temperature = 240
first_layer_bed_temperature =90

[filament:Prusament PLA @ENDER3]
inherits = *PLA*
# alias = Prusament PLA
filament_vendor = Prusa Polymers
temperature = 215
bed_temperature = 40
first_layer_temperature = 215
first_layer_bed_temperature =40
filament_cost = 24.99
filament_density = 1.24

[filament:Prusament PETG @ENDER3]
inherits = *PET*
# alias = Prusament PETG
filament_vendor = Prusa Polymers
temperature = 245
bed_temperature = 70
first_layer_temperature = 245
first_layer_bed_temperature =70
filament_cost = 24.99
filament_density = 1.27

# Common printer preset
[printer:*common*]
printer_technology = FFF
bed_shape = 0x0,200x0,200x200,0x200
before_layer_gcode = ;BEFORE_LAYER_CHANGE\n;[layer_z]\n\n
between_objects_gcode = 
deretract_speed = 0
extruder_colour = #FFFF00
extruder_offset = 0x0
gcode_flavor = marlin
silent_mode = 0
remaining_times = 0
machine_max_acceleration_e = 10000
machine_max_acceleration_extruding = 2000
machine_max_acceleration_retracting = 1500
machine_max_acceleration_x = 3000
machine_max_acceleration_y = 3000
machine_max_acceleration_z = 500
machine_max_feedrate_e = 120
machine_max_feedrate_x = 500
machine_max_feedrate_y = 500
machine_max_feedrate_z = 12
machine_max_jerk_e = 2.5
machine_max_jerk_x = 20
machine_max_jerk_y = 20
machine_max_jerk_z = 0.4
machine_min_extruding_rate = 0
machine_min_travel_rate = 0
layer_gcode = ;AFTER_LAYER_CHANGE\n;[layer_z]
max_layer_height = 0.3
min_layer_height = 0.07
max_print_height = 200
nozzle_diameter = 0.4
octoprint_apikey = 
octoprint_host = 
printer_notes = 
printer_settings_id = 
retract_before_travel = 1
retract_before_wipe = 0%
retract_layer_change = 1
retract_length = 1
retract_length_toolchange = 1
retract_lift = 0
retract_lift_above = 0
retract_lift_below = 0
retract_restart_extra = 0
retract_restart_extra_toolchange = 0
retract_speed = 35
serial_port = 
serial_speed = 250000
single_extruder_multi_material = 0
start_gcode = G90 ; use absolute coordinates\nM83 ; extruder relative mode\nM104 S[first_layer_temperature] ; set extruder temp\nM140 S[first_layer_bed_temperature] ; set bed temp\nM190 S[first_layer_bed_temperature] ; wait for bed temp\nM109 S[first_layer_temperature] ; wait for extruder temp\nG28 ; home all\nG92 E0.0\nG1 Z0.15 F240\nG1 X60.0 E9.0  F800.0 ; intro line\nG1 X100.0 E12.5 F800 ; intro line\nG92 E0.0
end_gcode = M104 S0 ; turn off temperature\nM140 S0 ; turn off heatbed\nM107 ; turn off fan\n{if layer_z < max_print_height}G1 Z{z_offset+min(layer_z+30, max_print_height)}{endif} ; Move print head up\nG1 X0 F3000 ; home X axis\nM84 ; disable motors
toolchange_gcode = 
use_firmware_retraction = 0
use_relative_e_distances = 1
use_volumetric_e = 0
variable_layer_height = 1
wipe = 1
z_offset = 0
printer_model = 
default_print_profile = 
default_filament_profile = 

[printer:Creality ENDER-3]
inherits = *common*
printer_model = ENDER3
printer_variant = 0.4
max_layer_height = 0.25
min_layer_height = 0.1
printer_notes = Don't remove the following keywords! These keywords are used in the "compatible printer" condition of the print and filament profiles to link the particular print and filament profiles to this printer profile.\nPRINTER_VENDOR_CREALITY\nPRINTER_MODEL_ENDER3
bed_shape = 0x0,220x0,220x220,0x220
max_print_height = 250
machine_max_acceleration_e = 5000
machine_max_acceleration_extruding = 500
machine_max_acceleration_retracting = 1000
machine_max_acceleration_x = 500
machine_max_acceleration_y = 500
machine_max_acceleration_z = 100
machine_max_feedrate_e = 60
machine_max_feedrate_x = 500
machine_max_feedrate_y = 500
machine_max_feedrate_z = 10
machine_max_jerk_e = 5
machine_max_jerk_x = 8
machine_max_jerk_y = 8
machine_max_jerk_z = 0.4
machine_min_extruding_rate = 0
machine_min_travel_rate = 0 
nozzle_diameter = 0.4
retract_before_travel = 2
retract_length = 5
retract_speed = 60
deretract_speed = 40
retract_before_wipe = 70%
default_print_profile = 0.20mm NORMAL
default_filament_profile = Creality PLA
start_gcode = G90 ; use absolute coordinates\nM83 ; extruder relative mode\nM104 S[first_layer_temperature] ; set extruder temp\nM140 S[first_layer_bed_temperature] ; set bed temp\nM190 S[first_layer_bed_temperature] ; wait for bed temp\nM109 S[first_layer_temperature] ; wait for extruder temp\nG28 ; home all\nG1 Z2 F240\nG1 X2 Y10 F3000\nG1 Z0.28 F240\nG92 E0.0\nG1 Y190 E15.0 F1500.0 ; intro line\nG1 X2.3 F5000\nG1 Y10 E30 F1200.0 ; intro line\nG92 E0.0
end_gcode = M104 S0 ; turn off temperature\nM140 S0 ; turn off heatbed\nM107 ; turn off fan\n{if layer_z < max_print_height}G1 Z{z_offset+min(layer_z+10, max_print_height)} F600{endif} ; Move print head up\nG1 X0 Y200 F3000 ; present print\nM84 X Y E ; disable motors<|MERGE_RESOLUTION|>--- conflicted
+++ resolved
@@ -18,12 +18,9 @@
 name = Creality Ender-3
 variants = 0.4
 technology = FFF
-<<<<<<< HEAD
 bed_model = ender3_bed.stl
 bed_texture = ender3.svg
-=======
 default_materials = Creality PLA @ENDER3; Prusament PLA @ENDER3
->>>>>>> 2259f7b3
 
 # All presets starting with asterisk, for example *common*, are intermediate and they will
 # not make it into the user interface.
