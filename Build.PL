#!/usr/bin/perl

use strict;
use warnings;

use Config;
use File::Spec;

my %prereqs = qw(
    Boost::Geometry::Utils          0.15
    Encode::Locale                  0
    File::Basename                  0
    File::Spec                      0
    Getopt::Long                    0
    Math::Clipper                   1.22
    Math::ConvexHull::MonotoneChain 0.01
    Math::Geometry::Voronoi         1.3
    Math::PlanePath                 53
    Moo                             0.091009
    Scalar::Util                    0
    Storable                        0
    Test::More                      0
    IO::Scalar                      0
    Time::HiRes                     0
);
my %recommends = qw(
    Class::XSAccessor               0
    Growl::GNTP                     0.15
    XML::SAX::ExpatXS               0
);

# removed:
# Wx 0.9901

my @try = (
    $ENV{CPANM} // (),
    File::Spec->catfile($Config{sitebin}, 'cpanm'),
    File::Spec->catfile($Config{installscript}, 'cpanm'),
);

my $cpanm;
foreach my $path (@try) {
    if (-e $path) {  # don't use -x because it fails on Windows
        $cpanm = $path;
        last;
    }
}
if (!$cpanm) {
    if ($^O =~ /^(?:darwin|linux)$/ && system(qw(which cpanm)) == 0) {
        $cpanm = 'cpanm';
    }
}
die <<'EOF'
cpanm was not found. Please install it before running this script.

There are several ways to install cpanm, try one of these:

    apt-get install cpanminus
    curl -L http://cpanmin.us | perl - --sudo App::cpanminus
    cpan App::cpanminus

If it is installed in a non-standard location you can do:
    
    CPANM=/path/to/cpanm perl Build.PL

EOF
    if !$cpanm;

my %modules = (%prereqs, %recommends);
foreach my $module (sort keys %modules) {
    my $version = $modules{$module};
    if ($ENV{SLIC3R_NO_AUTO}) {
        print "Missing prerequisite $module $version\n"
            if !eval "use $module $version; 1";
    } else {
        system $cpanm, "$module~$version";
    }
}
<<<<<<< HEAD
system $cpanm, '--sudo', '--reinstall', './xs';
=======
exit if $ENV{SLIC3R_NO_AUTO};
>>>>>>> 9e927ffa

if (eval "use App::Prove; 1") {
    App::Prove->new->run;
}

__END__<|MERGE_RESOLUTION|>--- conflicted
+++ resolved
@@ -76,11 +76,8 @@
         system $cpanm, "$module~$version";
     }
 }
-<<<<<<< HEAD
+exit if $ENV{SLIC3R_NO_AUTO};
 system $cpanm, '--sudo', '--reinstall', './xs';
-=======
-exit if $ENV{SLIC3R_NO_AUTO};
->>>>>>> 9e927ffa
 
 if (eval "use App::Prove; 1") {
     App::Prove->new->run;
