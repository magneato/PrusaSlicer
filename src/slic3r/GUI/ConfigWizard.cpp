--- conflicted
+++ resolved
@@ -301,11 +301,7 @@
     if (/*titles.size() > 1*/is_variants) {
         // It only makes sense to add the All / None buttons if there's multiple printers
 
-<<<<<<< HEAD
-        auto* sel_all_std = new wxButton(this, wxID_ANY, titles.size() > 1 ? _(L("All standard")) : _(L("Standard")));
-=======
         auto *sel_all_std = new wxButton(this, wxID_ANY, titles.size() > 1 ? _(L("All standard")) : _(L("Standard")));
->>>>>>> d5bcddee
         auto *sel_all = new wxButton(this, wxID_ANY, _(L("All")));
         auto *sel_none = new wxButton(this, wxID_ANY, _(L("None")));
         sel_all_std->Bind(wxEVT_BUTTON, [this](const wxCommandEvent &event) { this->select_all(true, false); });
