#include "BackgroundSlicingProcess.hpp"
#include "GUI_App.hpp"
#include "GUI.hpp"

#include <wx/app.h>
#include <wx/panel.h>
#include <wx/stdpaths.h>

// For zipped archive creation
#include <wx/stdstream.h>
#include <wx/wfstream.h>
#include <wx/zipstrm.h>

#if ENABLE_THUMBNAIL_GENERATOR
#include <miniz.h>
#endif // ENABLE_THUMBNAIL_GENERATOR

// Print now includes tbb, and tbb includes Windows. This breaks compilation of wxWidgets if included before wx.
#include "libslic3r/Print.hpp"
#include "libslic3r/SLAPrint.hpp"
#include "libslic3r/Utils.hpp"
#include "libslic3r/GCode/PostProcessor.hpp"
#include "libslic3r/GCode/PreviewData.hpp"
#include "libslic3r/libslic3r.h"

#include <cassert>
#include <stdexcept>
#include <cctype>
#include <algorithm>

#include <boost/format.hpp>
#include <boost/filesystem/path.hpp>
#include <boost/filesystem.hpp>
#include <boost/log/trivial.hpp>
#include <boost/nowide/cstdio.hpp>
#include "I18N.hpp"
#include "GUI.hpp"
#include "RemovableDriveManager.hpp"

namespace Slic3r {

BackgroundSlicingProcess::BackgroundSlicingProcess()
{
    boost::filesystem::path temp_path(wxStandardPaths::Get().GetTempDir().utf8_str().data());
    temp_path /= (boost::format(".%1%.gcode") % get_current_pid()).str();
	m_temp_output_path = temp_path.string();
}

BackgroundSlicingProcess::~BackgroundSlicingProcess() 
{ 
	this->stop();
	this->join_background_thread();
	boost::nowide::remove(m_temp_output_path.c_str());
}

bool BackgroundSlicingProcess::select_technology(PrinterTechnology tech)
{
	bool changed = false;
	if (m_print == nullptr || m_print->technology() != tech) {
		if (m_print != nullptr)
			this->reset();
		switch (tech) {
		case ptFFF: m_print = m_fff_print; break;
		case ptSLA: m_print = m_sla_print; break;
        default: assert(false); break;
		}
		changed = true;
	}
	assert(m_print != nullptr);
	return changed;
}

PrinterTechnology BackgroundSlicingProcess::current_printer_technology() const
{
	return m_print->technology();
}

std::string BackgroundSlicingProcess::output_filepath_for_project(const boost::filesystem::path &project_path)
{
	assert(m_print != nullptr);
    if (project_path.empty())
        return m_print->output_filepath("");
    return m_print->output_filepath(project_path.parent_path().string(), project_path.stem().string());
}

// This function may one day be merged into the Print, but historically the print was separated
// from the G-code generator.
void BackgroundSlicingProcess::process_fff()
{
	assert(m_print == m_fff_print);
    m_print->process();
	wxQueueEvent(GUI::wxGetApp().mainframe->m_plater, new wxCommandEvent(m_event_slicing_completed_id));
#if ENABLE_THUMBNAIL_GENERATOR
    m_fff_print->export_gcode(m_temp_output_path, m_gcode_preview_data, m_thumbnail_cb);
#else
    m_fff_print->export_gcode(m_temp_output_path, m_gcode_preview_data);
#endif // ENABLE_THUMBNAIL_GENERATOR
<<<<<<< HEAD
    if (this->set_step_started(bspsGCodeFinalize)) {
=======

	if (this->set_step_started(bspsGCodeFinalize)) {
>>>>>>> d5bcddee
	    if (! m_export_path.empty()) {
	    	//FIXME localize the messages
	    	// Perform the final post-processing of the export path by applying the print statistics over the file name.
	    	std::string export_path = m_fff_print->print_statistics().finalize_output_path(m_export_path);
			int copy_ret_val = copy_file(m_temp_output_path, export_path, m_export_path_on_removable_media);
			switch (copy_ret_val) {
			case SUCCESS: break; // no error
			case FAIL_COPY_FILE:
				throw std::runtime_error(_utf8(L("Copying of the temporary G-code to the output G-code failed. Maybe the SD card is write locked?")));
				break;
			case FAIL_FILES_DIFFERENT: 
				throw std::runtime_error((boost::format(_utf8(L("Copying of the temporary G-code to the output G-code failed. There might be problem with target device, please try exporting again or using different device. The corrupted output G-code is at %1%.tmp."))) % export_path).str());
				break;
			case FAIL_RENAMING: 
				throw std::runtime_error((boost::format(_utf8(L("Renaming of the G-code after copying to the selected destination folder has failed. Current path is %1%.tmp. Please try exporting again."))) % export_path).str()); 
				break;
			case FAIL_CHECK_ORIGIN_NOT_OPENED: 
				throw std::runtime_error((boost::format(_utf8(L("Copying of the temporary G-code has finished but the original code at %1% couldn't be opened during copy check. The output G-code is at %2%.tmp."))) % m_temp_output_path % export_path).str());
				break;
			case FAIL_CHECK_TARGET_NOT_OPENED: 
				throw std::runtime_error((boost::format(_utf8(L("Copying of the temporary G-code has finished but the exported code couldn't be opened during copy check. The output G-code is at %1%.tmp."))) % export_path).str()); 
				break;
			default:
				BOOST_LOG_TRIVIAL(warning) << "Unexpected fail code(" << (int)copy_ret_val << ") durring copy_file() to " << export_path << ".";
				break;
			}
			
	    	m_print->set_status(95, _utf8(L("Running post-processing scripts")));
	    	run_post_process_scripts(export_path, m_fff_print->config());
	    	m_print->set_status(100, (boost::format(_utf8(L("G-code file exported to %1%"))) % export_path).str());
	    } else if (! m_upload_job.empty()) {
			prepare_upload();
	    } else {
			m_print->set_status(100, _utf8(L("Slicing complete")));
	    }
		this->set_step_done(bspsGCodeFinalize);
	}
}

#if ENABLE_THUMBNAIL_GENERATOR
static void write_thumbnail(Zipper& zipper, const ThumbnailData& data)
{
    size_t png_size = 0;
    void* png_data = tdefl_write_image_to_png_file_in_memory_ex((const void*)data.pixels.data(), data.width, data.height, 4, &png_size, MZ_DEFAULT_LEVEL, 1);
    if (png_data != nullptr)
    {
        zipper.add_entry("thumbnail/thumbnail" + std::to_string(data.width) + "x" + std::to_string(data.height) + ".png", (const std::uint8_t*)png_data, png_size);
        mz_free(png_data);
    }
}
#endif // ENABLE_THUMBNAIL_GENERATOR

void BackgroundSlicingProcess::process_sla()
{
    assert(m_print == m_sla_print);
    m_print->process();
    if (this->set_step_started(bspsGCodeFinalize)) {
        if (! m_export_path.empty()) {
            const std::string export_path = m_sla_print->print_statistics().finalize_output_path(m_export_path);

            Zipper zipper(export_path);
            m_sla_print->export_raster(zipper);

#if ENABLE_THUMBNAIL_GENERATOR
            if (m_thumbnail_cb != nullptr)
            {
                ThumbnailsList thumbnails;
                m_thumbnail_cb(thumbnails, current_print()->full_print_config().option<ConfigOptionPoints>("thumbnails")->values, true, true, true, true);
//                m_thumbnail_cb(thumbnails, current_print()->full_print_config().option<ConfigOptionPoints>("thumbnails")->values, true, false, true, true); // renders also supports and pad
                for (const ThumbnailData& data : thumbnails)
                {
                    if (data.is_valid())
                        write_thumbnail(zipper, data);
                }
            }
#endif // ENABLE_THUMBNAIL_GENERATOR

            zipper.finalize();

            m_print->set_status(100, (boost::format(_utf8(L("Masked SLA file exported to %1%"))) % export_path).str());
        } else if (! m_upload_job.empty()) {
            prepare_upload();
        } else {
			m_print->set_status(100, _utf8(L("Slicing complete")));
        }
        this->set_step_done(bspsGCodeFinalize);
    }
}

void BackgroundSlicingProcess::thread_proc()
{
	assert(m_print != nullptr);
	assert(m_print == m_fff_print || m_print == m_sla_print);
	std::unique_lock<std::mutex> lck(m_mutex);
	// Let the caller know we are ready to run the background processing task.
	m_state = STATE_IDLE;
	lck.unlock();
	m_condition.notify_one();
	for (;;) {
		assert(m_state == STATE_IDLE || m_state == STATE_CANCELED || m_state == STATE_FINISHED);
		// Wait until a new task is ready to be executed, or this thread should be finished.
		lck.lock();
		m_condition.wait(lck, [this](){ return m_state == STATE_STARTED || m_state == STATE_EXIT; });
		if (m_state == STATE_EXIT)
			// Exiting this thread.
			break;
		// Process the background slicing task.
		m_state = STATE_RUNNING;
		lck.unlock();
		std::string error;
		try {
			assert(m_print != nullptr);
			switch(m_print->technology()) {
				case ptFFF: this->process_fff(); break;
                case ptSLA: this->process_sla(); break;
				default: m_print->process(); break;
			}
		} catch (CanceledException & /* ex */) {
			// Canceled, this is all right.
			assert(m_print->canceled());
        } catch (const std::bad_alloc& ex) {
            wxString errmsg = GUI::from_u8((boost::format(_utf8(L("%s has encountered an error. It was likely caused by running out of memory. "
                                  "If you are sure you have enough RAM on your system, this may also be a bug and we would "
                                  "be glad if you reported it."))) % SLIC3R_APP_NAME).str());
            error = std::string(errmsg.ToUTF8()) + "\n\n" + std::string(ex.what());
        } catch (std::exception &ex) {
			error = ex.what();
		} catch (...) {
			error = "Unknown C++ exception.";
		}
		m_print->finalize();
		lck.lock();
		m_state = m_print->canceled() ? STATE_CANCELED : STATE_FINISHED;
		if (m_print->cancel_status() != Print::CANCELED_INTERNAL) {
			// Only post the canceled event, if canceled by user.
			// Don't post the canceled event, if canceled from Print::apply().
			wxCommandEvent evt(m_event_finished_id);
            evt.SetString(GUI::from_u8(error));
			evt.SetInt(m_print->canceled() ? -1 : (error.empty() ? 1 : 0));
        	wxQueueEvent(GUI::wxGetApp().mainframe->m_plater, evt.Clone());
        }
	    m_print->restart();
		lck.unlock();
		// Let the UI thread wake up if it is waiting for the background task to finish.
	    m_condition.notify_one();
	    // Let the UI thread see the result.
	}
	m_state = STATE_EXITED;
	lck.unlock();
	// End of the background processing thread. The UI thread should join m_thread now.
}

void BackgroundSlicingProcess::thread_proc_safe()
{
	try {
		this->thread_proc();
	} catch (...) {
		wxTheApp->OnUnhandledException();
   	}
}

void BackgroundSlicingProcess::join_background_thread()
{
	std::unique_lock<std::mutex> lck(m_mutex);
	if (m_state == STATE_INITIAL) {
		// Worker thread has not been started yet.
		assert(! m_thread.joinable());
	} else {
		assert(m_state == STATE_IDLE);
		assert(m_thread.joinable());
		// Notify the worker thread to exit.
		m_state = STATE_EXIT;
		lck.unlock();
		m_condition.notify_one();
		// Wait until the worker thread exits.
		m_thread.join();
	}
}

bool BackgroundSlicingProcess::start()
{
	if (m_print->empty())
		// The print is empty (no object in Model, or all objects are out of the print bed).
		return false;

	std::unique_lock<std::mutex> lck(m_mutex);
	if (m_state == STATE_INITIAL) {
		// The worker thread is not running yet. Start it.
		assert(! m_thread.joinable());
		m_thread = create_thread([this]{this->thread_proc_safe();});
		// Wait until the worker thread is ready to execute the background processing task.
		m_condition.wait(lck, [this](){ return m_state == STATE_IDLE; });
	}
	assert(m_state == STATE_IDLE || this->running());
	if (this->running())
		// The background processing thread is already running.
		return false;
	if (! this->idle())
		throw std::runtime_error("Cannot start a background task, the worker thread is not idle.");
	m_state = STATE_STARTED;
	m_print->set_cancel_callback([this](){ this->stop_internal(); });
	lck.unlock();
	m_condition.notify_one();
	return true;
}

bool BackgroundSlicingProcess::stop()
{
	// m_print->state_mutex() shall NOT be held. Unfortunately there is no interface to test for it.
	std::unique_lock<std::mutex> lck(m_mutex);
	if (m_state == STATE_INITIAL) {
//		this->m_export_path.clear();
		return false;
	}
//	assert(this->running());
	if (m_state == STATE_STARTED || m_state == STATE_RUNNING) {
		m_print->cancel();
		// Wait until the background processing stops by being canceled.
		m_condition.wait(lck, [this](){ return m_state == STATE_CANCELED; });
		// In the "Canceled" state. Reset the state to "Idle".
		m_state = STATE_IDLE;
		m_print->set_cancel_callback([](){});
	} else if (m_state == STATE_FINISHED || m_state == STATE_CANCELED) {
		// In the "Finished" or "Canceled" state. Reset the state to "Idle".
		m_state = STATE_IDLE;
		m_print->set_cancel_callback([](){});
	}
//	this->m_export_path.clear();
	return true;
}

bool BackgroundSlicingProcess::reset()
{
	bool stopped = this->stop();
	this->reset_export();
	m_print->clear();
	this->invalidate_all_steps();
	return stopped;
}

// To be called by Print::apply() through the Print::m_cancel_callback to stop the background
// processing before changing any data of running or finalized milestones.
// This function shall not trigger any UI update through the wxWidgets event.
void BackgroundSlicingProcess::stop_internal()
{
	// m_print->state_mutex() shall be held. Unfortunately there is no interface to test for it.
	if (m_state == STATE_IDLE)
		// The worker thread is waiting on m_mutex/m_condition for wake up. The following lock of the mutex would block.
		return;
	std::unique_lock<std::mutex> lck(m_mutex);
	assert(m_state == STATE_STARTED || m_state == STATE_RUNNING || m_state == STATE_FINISHED || m_state == STATE_CANCELED);
	if (m_state == STATE_STARTED || m_state == STATE_RUNNING) {
		// At this point of time the worker thread may be blocking on m_print->state_mutex().
		// Set the print state to canceled before unlocking the state_mutex(), so when the worker thread wakes up,
		// it throws the CanceledException().
		m_print->cancel_internal();
		// Allow the worker thread to wake up if blocking on a milestone.
		m_print->state_mutex().unlock();
		// Wait until the background processing stops by being canceled.
		m_condition.wait(lck, [this](){ return m_state == STATE_CANCELED; });
		// Lock it back to be in a consistent state.
		m_print->state_mutex().lock();
	}
	// In the "Canceled" state. Reset the state to "Idle".
	m_state = STATE_IDLE;
	m_print->set_cancel_callback([](){});
}

bool BackgroundSlicingProcess::empty() const
{
	assert(m_print != nullptr);
	return m_print->empty();
}

std::string BackgroundSlicingProcess::validate()
{
	assert(m_print != nullptr);
	return m_print->validate();
}

// Apply config over the print. Returns false, if the new config values caused any of the already
// processed steps to be invalidated, therefore the task will need to be restarted.
Print::ApplyStatus BackgroundSlicingProcess::apply(const Model &model, const DynamicPrintConfig &config)
{
	assert(m_print != nullptr);
	assert(config.opt_enum<PrinterTechnology>("printer_technology") == m_print->technology());
	Print::ApplyStatus invalidated = m_print->apply(model, config);
	if ((invalidated & PrintBase::APPLY_STATUS_INVALIDATED) != 0 && m_print->technology() == ptFFF &&
		m_gcode_preview_data != nullptr && ! this->m_fff_print->is_step_done(psGCodeExport)) {
		// Some FFF status was invalidated, and the G-code was not exported yet.
		// Let the G-code preview UI know that the final G-code preview is not valid.
		// In addition, this early memory deallocation reduces memory footprint.
		m_gcode_preview_data->reset();
	}
	return invalidated;
}

void BackgroundSlicingProcess::set_task(const PrintBase::TaskParams &params)
{
	assert(m_print != nullptr);
	m_print->set_task(params);
}

// Set the output path of the G-code.
void BackgroundSlicingProcess::schedule_export(const std::string &path, bool export_path_on_removable_media)
{ 
	assert(m_export_path.empty());
	if (! m_export_path.empty())
		return;

	// Guard against entering the export step before changing the export path.
	tbb::mutex::scoped_lock lock(m_print->state_mutex());
	this->invalidate_step(bspsGCodeFinalize);
	m_export_path = path;
	m_export_path_on_removable_media = export_path_on_removable_media;
}

void BackgroundSlicingProcess::schedule_upload(Slic3r::PrintHostJob upload_job)
{
	assert(m_export_path.empty());
	if (! m_export_path.empty())
		return;

	// Guard against entering the export step before changing the export path.
	tbb::mutex::scoped_lock lock(m_print->state_mutex());
	this->invalidate_step(bspsGCodeFinalize);
	m_export_path.clear();
	m_upload_job = std::move(upload_job);
}

void BackgroundSlicingProcess::reset_export()
{
	assert(! this->running());
	if (! this->running()) {
		m_export_path.clear();
		m_export_path_on_removable_media = false;
		// invalidate_step expects the mutex to be locked.
		tbb::mutex::scoped_lock lock(m_print->state_mutex());
		this->invalidate_step(bspsGCodeFinalize);
	}
}

bool BackgroundSlicingProcess::set_step_started(BackgroundSlicingProcessStep step)
{ 
	return m_step_state.set_started(step, m_print->state_mutex(), [this](){ this->throw_if_canceled(); });
}

void BackgroundSlicingProcess::set_step_done(BackgroundSlicingProcessStep step)
{ 
	m_step_state.set_done(step, m_print->state_mutex(), [this](){ this->throw_if_canceled(); });
}

bool BackgroundSlicingProcess::is_step_done(BackgroundSlicingProcessStep step) const
{ 
	return m_step_state.is_done(step, m_print->state_mutex());
}

bool BackgroundSlicingProcess::invalidate_step(BackgroundSlicingProcessStep step)
{
    bool invalidated = m_step_state.invalidate(step, [this](){ this->stop_internal(); });
    return invalidated;
}

bool BackgroundSlicingProcess::invalidate_all_steps()
{ 
	return m_step_state.invalidate_all([this](){ this->stop_internal(); });
}

void BackgroundSlicingProcess::prepare_upload()
{
	// A print host upload job has been scheduled, enqueue it to the printhost job queue

	// XXX: is fs::path::string() right?

	// Generate a unique temp path to which the gcode/zip file is copied/exported
	boost::filesystem::path source_path = boost::filesystem::temp_directory_path()
		/ boost::filesystem::unique_path("." SLIC3R_APP_KEY ".upload.%%%%-%%%%-%%%%-%%%%");

	if (m_print == m_fff_print) {
		m_print->set_status(95, _utf8(L("Running post-processing scripts")));
		if (copy_file(m_temp_output_path, source_path.string()) != SUCCESS) {
			throw std::runtime_error(_utf8(L("Copying of the temporary G-code to the output G-code failed")));
		}
		run_post_process_scripts(source_path.string(), m_fff_print->config());
        m_upload_job.upload_data.upload_path = m_fff_print->print_statistics().finalize_output_path(m_upload_job.upload_data.upload_path.string());
    } else {
        m_upload_job.upload_data.upload_path = m_sla_print->print_statistics().finalize_output_path(m_upload_job.upload_data.upload_path.string());

        Zipper zipper{source_path.string()};
        m_sla_print->export_raster(zipper, m_upload_job.upload_data.upload_path.string());
#if ENABLE_THUMBNAIL_GENERATOR
        if (m_thumbnail_cb != nullptr)
        {
            ThumbnailsList thumbnails;
            m_thumbnail_cb(thumbnails, current_print()->full_print_config().option<ConfigOptionPoints>("thumbnails")->values, true, true, true, true);
//            m_thumbnail_cb(thumbnails, current_print()->full_print_config().option<ConfigOptionPoints>("thumbnails")->values, true, false, true, true); // renders also supports and pad
            for (const ThumbnailData& data : thumbnails)
            {
                if (data.is_valid())
                    write_thumbnail(zipper, data);
            }
        }
#endif // ENABLE_THUMBNAIL_GENERATOR
        zipper.finalize();
    }

    m_print->set_status(100, (boost::format(_utf8(L("Scheduling upload to `%1%`. See Window -> Print Host Upload Queue"))) % m_upload_job.printhost->get_host()).str());

	m_upload_job.upload_data.source_path = std::move(source_path);

	GUI::wxGetApp().printhost_job_queue().enqueue(std::move(m_upload_job));
}

}; // namespace Slic3r<|MERGE_RESOLUTION|>--- conflicted
+++ resolved
@@ -95,12 +95,8 @@
 #else
     m_fff_print->export_gcode(m_temp_output_path, m_gcode_preview_data);
 #endif // ENABLE_THUMBNAIL_GENERATOR
-<<<<<<< HEAD
-    if (this->set_step_started(bspsGCodeFinalize)) {
-=======
 
 	if (this->set_step_started(bspsGCodeFinalize)) {
->>>>>>> d5bcddee
 	    if (! m_export_path.empty()) {
 	    	//FIXME localize the messages
 	    	// Perform the final post-processing of the export path by applying the print statistics over the file name.
