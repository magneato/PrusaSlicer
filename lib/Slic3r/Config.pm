--- conflicted
+++ resolved
@@ -9,7 +9,7 @@
 our @Ignore = qw(duplicate_x duplicate_y multiply_x multiply_y support_material_tool);
 
 our %Groups = (
-    print       => [qw(layer_height first_layer_height perimeters randomize_start solid_layers fill_density fill_angle fill_pattern solid_fill_pattern infill_every_layers perimeter_speed small_perimeter_speed infill_speed solid_infill_speed top_solid_infill_speed bridge_speed travel_speed first_layer_speed skirts skirt_distance skirt_height support_material support_material_tool notes complete_objects extruder_clearance_radius extruder_clearance_height gcode_comments output_filename_format post_process extrusion_width first_layer_extrusion_width perimeters_extrusion_width infill_extrusion_width bridge_flow_ratio duplicate_distance)],
+    print       => [qw(layer_height first_layer_height perimeters randomize_start solid_layers fill_density fill_angle fill_pattern solid_fill_pattern infill_every_layers perimeter_speed small_perimeter_speed infill_speed solid_infill_speed top_solid_infill_speed bridge_speed travel_speed first_layer_speed skirts skirt_distance skirt_height support_material notes complete_objects extruder_clearance_radius extruder_clearance_height gcode_comments output_filename_format post_process extrusion_width first_layer_extrusion_width infill_extrusion_width bridge_flow_ratio duplicate_distance)],
     filament    => [qw(filament_diameter extrusion_multiplier temperature first_layer_temperature bed_temperature first_layer_bed_temperature cooling min_fan_speed max_fan_speed bridge_fan_speed disable_fan_first_layers fan_always_on fan_below_layer_time slowdown_below_layer_time min_print_speed)],
     printer     => [qw(bed_size print_center z_offset gcode_flavor use_relative_e_distances nozzle_diameter retract_length retract_lift retract_speed retract_restart_extra retract_before_travel start_gcode end_gcode layer_gcode)],
 );
@@ -23,13 +23,8 @@
         cli     => 'notes=s',
         type    => 's',
         multiline => 1,
-<<<<<<< HEAD
-        width   => 400,
-        height  => 100,
-=======
         full_width => 1,
         height  => 130,
->>>>>>> 2d17a94a
         serialize   => sub { join '\n', split /\R/, $_[0] },
         deserialize => sub { join "\n", split /\\n/, $_[0] },
     },
@@ -53,16 +48,6 @@
     },
 
     # printer options
-<<<<<<< HEAD
-=======
-    'nozzle_diameter' => {
-        label   => 'Nozzle diameter',
-        tooltip => 'This is the diameter of your extruder nozzle (for example: 0.5, 0.35 etc.)',
-        sidetext => 'mm',
-        cli     => 'nozzle-diameter=f',
-        type    => 'f',
-    },
->>>>>>> 2d17a94a
     'print_center' => {
         label   => 'Print center',
         tooltip => 'Enter the G-code coordinates of the point you want to center your print around.',
@@ -82,12 +67,8 @@
     },
     'use_relative_e_distances' => {
         label   => 'Use relative E distances',
-<<<<<<< HEAD
+        tooltip => 'If your firmware requires relative E values, check this, otherwise leave it unchecked. Most firmwares use absolute values.',
         cli     => 'use-relative-e-distances!',
-=======
-        tooltip => 'If your firmware requires relative E values, check this, otherwise leave it unchecked. Most firmwares use absolute values.',
-        cli     => 'use-relative-e-distances',
->>>>>>> 2d17a94a
         type    => 'bool',
     },
     'extrusion_axis' => {
@@ -105,96 +86,69 @@
     },
     'gcode_arcs' => {
         label   => 'Use native G-code arcs',
-<<<<<<< HEAD
+        tooltip => 'This experimental feature tries to detect arcs from segments and generates G2/G3 arc commands instead of multiple straight G1 commands.',
         cli     => 'gcode-arcs!',
-=======
-        tooltip => 'This experimental feature tries to detect arcs from segments and generates G2/G3 arc commands instead of multiple straight G1 commands.',
-        cli     => 'gcode-arcs',
->>>>>>> 2d17a94a
         type    => 'bool',
     },
     'g0' => {
         label   => 'Use G0 for travel moves',
-<<<<<<< HEAD
+        tooltip => 'Only enable this if your firmware supports G0 properly (thus decouples all axes using their maximum speeds instead of synchronizing them). Travel moves and retractions will be combined in single commands, speeding them print up.',
         cli     => 'g0!',
-=======
-        tooltip => 'Only enable this if your firmware supports G0 properly (thus decouples all axes using their maximum speeds instead of synchronizing them). Travel moves and retractions will be combined in single commands, speeding them print up.',
-        cli     => 'g0',
->>>>>>> 2d17a94a
         type    => 'bool',
     },
     'gcode_comments' => {
         label   => 'Verbose G-code',
-<<<<<<< HEAD
+        tooltip => 'Enable this to get a commented G-code file, with each line explained by a descriptive text. If you print from SD card, the additional weight of the file could make your firmware slow down.',
         cli     => 'gcode-comments!',
-=======
-        tooltip => 'Enable this to get a commented G-code file, with each line explained by a descriptive text. If you print from SD card, the additional weight of the file could make your firmware slow down.',
-        cli     => 'gcode-comments',
->>>>>>> 2d17a94a
         type    => 'bool',
     },
     
     # extruders options
     'nozzle_diameter' => {
-        label   => 'Nozzle diameter (mm)',
+        label   => 'Nozzle diameter',
+        tooltip => 'This is the diameter of your extruder nozzle (for example: 0.5, 0.35 etc.)',
         cli     => 'nozzle-diameter=f@',
         type    => 'f',
-        important => 1,
+        sidetext => 'mm',
         serialize   => sub { join ',', @{$_[0]} },
         deserialize => sub { [ split /,/, $_[0] ] },
     },
     'filament_diameter' => {
-<<<<<<< HEAD
-        label   => 'Diameter (mm)',
+        label   => 'Diameter',
+        tooltip => 'Enter your filament diameter here. Good precision is required, so use a caliper and do multiple measurements along the filament, then compute the average.',
+        sidetext => 'mm',
         cli     => 'filament-diameter=f@',
         type    => 'f',
-        important => 1,
         serialize   => sub { join ',', @{$_[0]} },
         deserialize => sub { [ split /,/, $_[0] ] },
-    },
-    'extrusion_multiplier' => {
-        label   => 'Extrusion multiplier',
-        cli     => 'extrusion-multiplier=f@',
-=======
-        label   => 'Diameter',
-        tooltip => 'Enter your filament diameter here. Good precision is required, so use a caliper and do multiple measurements along the filament, then compute the average.',
-        sidetext => 'mm',
-        cli     => 'filament-diameter=f',
-        type    => 'f',
     },
     'extrusion_multiplier' => {
         label   => 'Extrusion multiplier',
         tooltip => 'This factor changes the amount of flow proportionally. You may need to tweak this setting to get nice surface finish and correct single wall widths. Usual values are between 0.9 and 1.1. If you think you need to change this more, check filament diameter and your firmware E steps.',
-        cli     => 'extrusion-multiplier=f',
->>>>>>> 2d17a94a
-        type    => 'f',
-        aliases => [qw(filament_packing_density)],
+        cli     => 'extrusion-multiplier=f@',
+        type    => 'f',
         serialize   => sub { join ',', @{$_[0]} },
         deserialize => sub { [ split /,/, $_[0] ] },
     },
     'temperature' => {
-        label   => 'Temperature (°C)',
+        label   => 'Temperature',
+        tooltip => 'Extruder temperature for layers after the first one. Set this to zero to disable temperature control commands in the output.',
+        sidetext => '°C',
         cli     => 'temperature=i@',
         type    => 'i',
-        important => 1,
+        max     => 300,
         serialize   => sub { join ',', @{$_[0]} },
         deserialize => sub { [ split /,/, $_[0] ] },
     },
     'first_layer_temperature' => {
-<<<<<<< HEAD
-        label   => 'First layer temperature (°C)',
-        cli     => 'first-layer-temperature=i@',
-        type    => 'i',
-        serialize   => sub { join ',', @{$_[0]} },
-        deserialize => sub { [ split /,/, $_[0] ] },
-=======
         label   => 'First layer temperature',
         tooltip => 'Extruder temperature for first layer. If you want to control temperature manually during print, set this to zero to disable temperature control commands in the output file.',
         sidetext => '°C',
-        cli     => 'first-layer-temperature=i',
-        type    => 'i',
+        cli     => 'first-layer-temperature=i@',
+        type    => 'i',
+        serialize   => sub { join ',', @{$_[0]} },
+        deserialize => sub { [ split /,/, $_[0] ] },
         max     => 300,
->>>>>>> 2d17a94a
     },
     
     # extruder mapping
@@ -224,17 +178,6 @@
         type    => 'i',
         max     => 300,
     },
-<<<<<<< HEAD
-=======
-    'temperature' => {
-        label   => 'Temperature',
-        tooltip => 'Extruder temperature for layers after the first one. Set this to zero to disable temperature control commands in the output.',
-        sidetext => '°C',
-        cli     => 'temperature=i',
-        type    => 'i',
-        max     => 300,
-    },
->>>>>>> 2d17a94a
     'bed_temperature' => {
         label   => 'Bed Temperature',
         tooltip => 'Bed temperature for layers after the first one. Set this to zero to disable bed temperature control commands in the output.',
@@ -262,21 +205,18 @@
         aliases => [qw(perimeter_feed_rate)],
     },
     'small_perimeter_speed' => {
-<<<<<<< HEAD
-        label   => 'Small perimeters (mm/s or %)',
-        cli     => 'small-perimeter-speed=s',
-        type    => 'f',
-        ratio_over => 'perimeter_speed',
-    },
-    'external_perimeter_speed' => {
-        label   => 'External perimeters (mm/s or %)',
-        cli     => 'external-perimeter-speed=s',
-=======
         label   => 'Small perimeters',
         tooltip => 'This separate setting will affect the speed of perimeters having radius <= 6.5mm (usually holes). If expressed as percentage (for example: 80%) it will be calculated on the perimeters speed setting above.',
         sidetext => 'mm/s or %',
-        cli     => 'small-perimeter-speed=f',
->>>>>>> 2d17a94a
+        cli     => 'small-perimeter-speed=s',
+        type    => 'f',
+        ratio_over => 'perimeter_speed',
+    },
+    'external_perimeter_speed' => {
+        label   => 'External perimeters',
+        tooltip => 'This separate setting will affect the speed of external perimeters (the visible ones). If expressed as percentage (for example: 80%) it will be calculated on the perimeters speed setting above.',
+        sidetext => 'mm/s or %',
+        cli     => 'external-perimeter-speed=s',
         type    => 'f',
         ratio_over => 'perimeter_speed',
     },
@@ -289,29 +229,19 @@
         aliases => [qw(print_feed_rate infill_feed_rate)],
     },
     'solid_infill_speed' => {
-<<<<<<< HEAD
-        label   => 'Solid infill (mm/s or %)',
-        cli     => 'solid-infill-speed=s',
-=======
         label   => 'Solid infill',
         tooltip => 'Speed for printing solid regions (top/bottom/internal horizontal shells). This can be expressed as a percentage (for example: 80%) over the default infill speed above.',
         sidetext => 'mm/s or %',
-        cli     => 'solid-infill-speed=f',
->>>>>>> 2d17a94a
+        cli     => 'solid-infill-speed=s',
         type    => 'f',
         ratio_over => 'infill_speed',
         aliases => [qw(solid_infill_feed_rate)],
     },
     'top_solid_infill_speed' => {
-<<<<<<< HEAD
-        label   => 'Top solid infill (mm/s or %)',
-        cli     => 'top-solid-infill-speed=s',
-=======
         label   => 'Top solid infill',
         tooltip => 'Speed for printing top solid regions. You may want to slow down this to get a nicer surface finish. This can be expressed as a percentage (for example: 80%) over the solid infill speed above.',
         sidetext => 'mm/s or %',
-        cli     => 'top-solid-infill-speed=f',
->>>>>>> 2d17a94a
+        cli     => 'top-solid-infill-speed=s',
         type    => 'f',
         ratio_over => 'solid_infill_speed',
     },
@@ -390,17 +320,11 @@
         cli     => 'first-layer-extrusion-width=s',
         type    => 'f',
     },
-<<<<<<< HEAD
     'perimeter_extrusion_width' => {
-        label   => 'Perimeter extrusion width (mm or % or 0 for default)',
-        cli     => 'perimeter-extrusion-width=s',
-=======
-    'perimeters_extrusion_width' => {
         label   => 'Perimeters',
         tooltip => 'Set this to a non-zero value to set a manual extrusion width for perimeters. You may want to use thinner extrudates to get more accurate surfaces. If expressed as percentage (for example 90%) if will be computed over the default extrusion width (which could be calculated automatically or set manually using the option above).',
         sidetext => 'mm or % (leave 0 for default)',
-        cli     => 'perimeters-extrusion-width=s',
->>>>>>> 2d17a94a
+        cli     => 'perimeter-extrusion-width=s',
         type    => 'f',
         aliases => [qw(perimeters_extrusion_width)],
     },
@@ -425,12 +349,8 @@
     
     # print options
     'perimeters' => {
-<<<<<<< HEAD
-        label   => 'Perimeters',
-=======
         label   => 'Perimeters (minimum)',
         tooltip => 'This option sets the number of perimeters to generate for each layer. Note that Slic3r will increase this number automatically when it detects sloping surfaces which benefit from a higher number of perimeters.',
->>>>>>> 2d17a94a
         cli     => 'perimeters=i',
         type    => 'i',
         aliases => [qw(perimeter_offsets)],
@@ -478,49 +398,42 @@
     },
     'randomize_start' => {
         label   => 'Randomize starting points',
-<<<<<<< HEAD
+        tooltip => 'Start each layer from a different vertex to prevent plastic build-up on the same corner.',
         cli     => 'randomize-start!',
-=======
-        tooltip => 'Start each layer from a different vertex to prevent plastic build-up on the same corner.',
-        cli     => 'randomize-start',
->>>>>>> 2d17a94a
         type    => 'bool',
     },
     'support_material' => {
         label   => 'Generate support material',
-<<<<<<< HEAD
+        tooltip => 'Enable support material generation.',
         cli     => 'support-material!',
         type    => 'bool',
     },
     'support_material_threshold' => {
-        label   => 'Overhang threshold (°)',
+        label   => 'Overhang threshold',
+        tooltip => 'Support material will not generated for overhangs whose slope angle is above the given threshold.',
+        sidetext => '°',
         cli     => 'support-material-threshold=i',
         type    => 'i',
     },
     'support_material_pattern' => {
         label   => 'Pattern',
+        tooltip => 'Pattern used to generate support material.',
         cli     => 'support-material-pattern=s',
-=======
-        tooltip => 'Enable support material generation.',
-        cli     => 'support-material',
-        type    => 'bool',
-    },
-    'support_material_tool' => {
-        label   => 'Tool used to extrude support material',
-        tooltip => 'Use this option to assign support material to a secondary extruder.',
-        cli     => 'support-material-tool=i',
->>>>>>> 2d17a94a
         type    => 'select',
         values  => [qw(rectilinear honeycomb)],
         labels  => [qw(rectilinear honeycomb)],
     },
     'support_material_spacing' => {
-        label   => 'Pattern spacing (mm)',
+        label   => 'Pattern spacing',
+        tooltip => 'Spacing between support material lines.',
+        sidetext => 'mm',
         cli     => 'support-material-spacing=f',
         type    => 'f',
     },
     'support_material_angle' => {
-        label   => 'Pattern angle (°)',
+        label   => 'Pattern angle',
+        tooltip => 'Use this setting to rotate the support material pattern on the horizontal plane.',
+        sidetext => '°',
         cli     => 'support-material-angle=i',
         type    => 'i',
     },
@@ -610,12 +523,8 @@
     # cooling options
     'cooling' => {
         label   => 'Enable cooling',
-<<<<<<< HEAD
+        tooltip => 'This flag enables all the cooling features.',
         cli     => 'cooling!',
-=======
-        tooltip => 'This flag enables all the cooling features.',
-        cli     => 'cooling',
->>>>>>> 2d17a94a
         type    => 'bool',
     },
     'min_fan_speed' => {
@@ -678,12 +587,8 @@
     },
     'fan_always_on' => {
         label   => 'Keep fan always on',
-<<<<<<< HEAD
+        tooltip => 'If this is enabled, fan will never be disabled and will be kept running at least at its minimum speed. Useful for PLA, harmful for ABS.',
         cli     => 'fan-always-on!',
-=======
-        tooltip => 'If this is enabled, fan will never be disabled and will be kept running at least at its minimum speed. Useful for PLA, harmful for ABS.',
-        cli     => 'fan-always-on',
->>>>>>> 2d17a94a
         type    => 'bool',
     },
     
@@ -709,7 +614,9 @@
         type    => 'i',
     },
     'brim_width' => {
-        label   => 'Brim width (mm)',
+        label   => 'Brim width',
+        tooltip => 'Horizontal width of the brim that will be printed around each object on the first layer.',
+        sidetext => 'mm',
         cli     => 'brim-width=f',
         type    => 'f',
     },
@@ -760,14 +667,9 @@
     
     # sequential printing options
     'complete_objects' => {
-<<<<<<< HEAD
-        label   => 'Complete individual objects (watch out for extruder collisions)',
-        cli     => 'complete-objects!',
-=======
         label   => 'Complete individual objects',
         tooltip => 'When printing multiple objects or copies, this feature will complete each object before moving onto next one (and starting it from its bottom layer). This feature is useful to avoid the risk of ruined prints. Slic3r should warn and prevent you from extruder collisions, but beware.',
-        cli     => 'complete-objects',
->>>>>>> 2d17a94a
+        cli     => 'complete-objects!',
         type    => 'bool',
     },
     'extruder_clearance_radius' => {
@@ -833,9 +735,7 @@
     
     open my $fh, '>', $file;
     binmode $fh, ':utf8';
-<<<<<<< HEAD
     printf $fh "# generated by Slic3r $Slic3r::VERSION\n";
-=======
     foreach my $category (sort keys %$ini) {
         printf $fh "\n[%s]\n", $category if $category ne '_';
         foreach my $key (sort keys %{$ini->{$category}}) {
@@ -850,7 +750,6 @@
     my ($file, $group) = @_;
     
     my $ini = { _ => {} };
->>>>>>> 2d17a94a
     foreach my $opt (sort keys %$Options) {
         next if defined $group && not ($opt ~~ @{$Groups{$group}});
         next if $Options->{$opt}{gui_only};
