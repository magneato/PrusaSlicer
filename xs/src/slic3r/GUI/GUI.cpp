--- conflicted
+++ resolved
@@ -39,11 +39,8 @@
 #include <wx/sizer.h>
 #include <wx/combo.h>
 #include <wx/window.h>
-<<<<<<< HEAD
 #include <wx/msgdlg.h>
-=======
 #include <wx/settings.h>
->>>>>>> 27262677
 
 #include "wxExtensions.hpp"
 
@@ -187,12 +184,9 @@
 wxNotebook  *g_wxTabPanel   = nullptr;
 AppConfig	*g_AppConfig	= nullptr;
 PresetBundle *g_PresetBundle= nullptr;
-<<<<<<< HEAD
 PresetUpdater *g_PresetUpdater = nullptr;
-=======
 wxColour    g_color_label_modified;
 wxColour    g_color_label_sys;
->>>>>>> 27262677
 
 std::vector<Tab *> g_tabs_list;
 
@@ -961,7 +955,6 @@
 
 }
 
-<<<<<<< HEAD
 void about()
 {
     AboutDialog dlg;
@@ -969,9 +962,4 @@
     dlg.Destroy();
 }
 
-} }
-=======
-
-} // namespace GUI
-} // namespace Slic3r
->>>>>>> 27262677
+} }