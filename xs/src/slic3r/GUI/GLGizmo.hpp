--- conflicted
+++ resolved
@@ -109,14 +109,10 @@
     virtual void on_disable_grabber(unsigned int id) {}
     virtual void on_start_dragging(const BoundingBoxf3& box) {}
     virtual void on_stop_dragging() {}
-<<<<<<< HEAD
     virtual void on_update(const Linef3& mouse_ray, const Point* mouse_pos) = 0;
-=======
-    virtual void on_update(const Linef3& mouse_ray) = 0;
 #if ENABLE_GIZMOS_RESET
     virtual void on_process_double_click() {}
 #endif // ENABLE_GIZMOS_RESET
->>>>>>> a079f2a3
     virtual void on_render(const BoundingBoxf3& box) const = 0;
     virtual void on_render_for_picking(const BoundingBoxf3& box) const = 0;
 
@@ -165,14 +161,10 @@
 protected:
     virtual bool on_init();
     virtual void on_start_dragging(const BoundingBoxf3& box);
-<<<<<<< HEAD
     virtual void on_update(const Linef3& mouse_ray, const Point* mouse_pos);
-=======
-    virtual void on_update(const Linef3& mouse_ray);
 #if ENABLE_GIZMOS_RESET
     virtual void on_process_double_click() { m_angle = 0.0; }
 #endif // ENABLE_GIZMOS_RESET
->>>>>>> a079f2a3
     virtual void on_render(const BoundingBoxf3& box) const;
     virtual void on_render_for_picking(const BoundingBoxf3& box) const;
 
@@ -294,14 +286,10 @@
     virtual bool on_init();
     virtual void on_start_dragging(const BoundingBoxf3& box);
     virtual void on_stop_dragging() { m_show_starting_box = false; }
-<<<<<<< HEAD
     virtual void on_update(const Linef3& mouse_ray, const Point* mouse_pos);
-=======
-    virtual void on_update(const Linef3& mouse_ray);
 #if ENABLE_GIZMOS_RESET
     virtual void on_process_double_click();
 #endif // ENABLE_GIZMOS_RESET
->>>>>>> a079f2a3
     virtual void on_render(const BoundingBoxf3& box) const;
     virtual void on_render_for_picking(const BoundingBoxf3& box) const;
 
@@ -369,9 +357,6 @@
 
     std::vector<PlaneData> m_planes;
 #if ENABLE_MODELINSTANCE_3D_OFFSET
-<<<<<<< HEAD
-    Pointf3s m_instances_positions;
-=======
 #if ENABLE_MODELINSTANCE_3D_ROTATION
     struct InstanceData
     {
@@ -385,7 +370,6 @@
 #else
     Pointf3s m_instances_positions;
 #endif // ENABLE_MODELINSTANCE_3D_ROTATION
->>>>>>> a079f2a3
 #else
     std::vector<Vec2d> m_instances_positions;
 #endif // ENABLE_MODELINSTANCE_3D_OFFSET
