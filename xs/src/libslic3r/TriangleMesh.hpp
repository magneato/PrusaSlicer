--- conflicted
+++ resolved
@@ -157,11 +157,6 @@
 class TriangleMeshSlicer
 {
 public:
-<<<<<<< HEAD
-    TriangleMeshSlicer(TriangleMesh* _mesh);
-    void slice(const std::vector<float> &z, std::vector<Polygons>* layers) const;
-    void slice(const std::vector<float> &z, std::vector<ExPolygons>* layers) const;
-=======
     typedef std::function<void()> throw_on_cancel_callback_type;
     TriangleMeshSlicer() : mesh(nullptr) {}
     // Not quite nice, but the constructor and init() methods require non-const mesh pointer to be able to call mesh->require_shared_vertices()
@@ -169,7 +164,6 @@
     void init(TriangleMesh *mesh, throw_on_cancel_callback_type throw_on_cancel);
     void slice(const std::vector<float> &z, std::vector<Polygons>* layers, throw_on_cancel_callback_type throw_on_cancel) const;
     void slice(const std::vector<float> &z, std::vector<ExPolygons>* layers, throw_on_cancel_callback_type throw_on_cancel) const;
->>>>>>> a079f2a3
     enum FacetSliceType {
         NoSlice = 0,
         Slicing = 1,
