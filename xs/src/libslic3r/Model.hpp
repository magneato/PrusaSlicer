#ifndef slic3r_Model_hpp_
#define slic3r_Model_hpp_

#include "libslic3r.h"
#include "PrintConfig.hpp"
#include "Layer.hpp"
#include "Point.hpp"
#include "TriangleMesh.hpp"
#include "Slicing.hpp"
#include <map>
#include <string>
#include <utility>
#include <vector>

namespace Slic3r {

class Model;
class ModelInstance;
class ModelMaterial;
class ModelObject;
class ModelVolume;
class PresetBundle;

typedef std::string t_model_material_id;
typedef std::string t_model_material_attribute;
typedef std::map<t_model_material_attribute,std::string> t_model_material_attributes;

typedef std::map<t_model_material_id,ModelMaterial*> ModelMaterialMap;
typedef std::vector<ModelObject*> ModelObjectPtrs;
typedef std::vector<ModelVolume*> ModelVolumePtrs;
typedef std::vector<ModelInstance*> ModelInstancePtrs;

// Material, which may be shared across multiple ModelObjects of a single Model.
class ModelMaterial
{
    friend class Model;
public:
    // Attributes are defined by the AMF file format, but they don't seem to be used by Slic3r for any purpose.
    t_model_material_attributes attributes;
    // Dynamic configuration storage for the object specific configuration values, overriding the global configuration.
    DynamicPrintConfig config;

    Model* get_model() const { return m_model; }
    void apply(const t_model_material_attributes &attributes)
        { this->attributes.insert(attributes.begin(), attributes.end()); }

private:
    // Parent, owning this material.
    Model *m_model;
    
    ModelMaterial(Model *model) : m_model(model) {}
    ModelMaterial(Model *model, const ModelMaterial &other) : attributes(other.attributes), config(other.config), m_model(model) {}
};

// A printable object, possibly having multiple print volumes (each with its own set of parameters and materials),
// and possibly having multiple modifier volumes, each modifier volume with its set of parameters and materials.
// Each ModelObject may be instantiated mutliple times, each instance having different placement on the print bed,
// different rotation and different uniform scaling.
class ModelObject
{
    friend class Model;
public:
    std::string             name;
    std::string             input_file;
    // Instances of this ModelObject. Each instance defines a shift on the print bed, rotation around the Z axis and a uniform scaling.
    // Instances are owned by this ModelObject.
    ModelInstancePtrs       instances;
    // Printable and modifier volumes, each with its material ID and a set of override parameters.
    // ModelVolumes are owned by this ModelObject.
    ModelVolumePtrs         volumes;
    // Configuration parameters specific to a single ModelObject, overriding the global Slic3r settings.
    DynamicPrintConfig      config;
    // Variation of a layer thickness for spans of Z coordinates.
    t_layer_height_ranges   layer_height_ranges;
    // Profile of increasing z to a layer height, to be linearly interpolated when calculating the layers.
    // The pairs of <z, layer_height> are packed into a 1D array to simplify handling by the Perl XS.
    std::vector<coordf_t>   layer_height_profile;
    // layer_height_profile is initialized when the layer editing mode is entered.
    // Only if the user really modified the layer height, layer_height_profile_valid is set
    // and used subsequently by the PrintObject.
    bool                    layer_height_profile_valid;

    // This vector holds position of selected support points for SLA. The data are
    // saved in mesh coordinates to allow using them for several instances.
    std::vector<Vec3f>      sla_support_points;

    /* This vector accumulates the total translation applied to the object by the
        center_around_origin() method. Callers might want to apply the same translation
        to new volumes before adding them to this object in order to preserve alignment
        when user expects that. */
    Vec3d                   origin_translation;
    
    Model* get_model() const { return m_model; };
    
    ModelVolume* add_volume(const TriangleMesh &mesh);
    ModelVolume* add_volume(TriangleMesh &&mesh);
    ModelVolume* add_volume(const ModelVolume &volume);
    void delete_volume(size_t idx);
    void clear_volumes();

    ModelInstance* add_instance();
    ModelInstance* add_instance(const ModelInstance &instance);
    void delete_instance(size_t idx);
    void delete_last_instance();
    void clear_instances();

    // Returns the bounding box of the transformed instances.
    // This bounding box is approximate and not snug.
    // This bounding box is being cached.
    const BoundingBoxf3& bounding_box() const;
    void invalidate_bounding_box() { m_bounding_box_valid = false; }

    // A mesh containing all transformed instances of this object.
    TriangleMesh mesh() const;
    // Non-transformed (non-rotated, non-scaled, non-translated) sum of non-modifier object volumes.
    // Currently used by ModelObject::mesh() and to calculate the 2D envelope for 2D platter.
    TriangleMesh raw_mesh() const;
    // A transformed snug bounding box around the non-modifier object volumes, without the translation applied.
    // This bounding box is only used for the actual slicing.
    BoundingBoxf3 raw_bounding_box() const;
    // A snug bounding box around the transformed non-modifier object volumes.
    BoundingBoxf3 instance_bounding_box(size_t instance_idx, bool dont_translate = false) const;
    void center_around_origin();
    void translate(const Vec3d &vector) { this->translate(vector(0), vector(1), vector(2)); }
    void translate(coordf_t x, coordf_t y, coordf_t z);
    void scale(const Vec3d &versor);
    void rotate(float angle, const Axis &axis);
    void rotate(float angle, const Vec3d& axis);
    void mirror(const Axis &axis);
    size_t materials_count() const;
    size_t facets_count() const;
    bool needed_repair() const;
    void cut(coordf_t z, Model* model) const;
    void split(ModelObjectPtrs* new_objects);

    // Called by Print::validate() from the UI thread.
    void check_instances_print_volume_state(const BoundingBoxf3& print_volume);

    // Print object statistics to console.
    void print_info() const;
    
private:        
    ModelObject(Model *model) : layer_height_profile_valid(false), m_model(model), origin_translation(Vec3d::Zero()), m_bounding_box_valid(false) {}
    ModelObject(Model *model, const ModelObject &other, bool copy_volumes = true);
    ModelObject& operator= (ModelObject other);
    void swap(ModelObject &other);
    ~ModelObject();

    // Parent object, owning this ModelObject.
    Model          *m_model;
    // Bounding box, cached.

    mutable BoundingBoxf3 m_bounding_box;
    mutable bool          m_bounding_box_valid;
};

// An object STL, or a modifier volume, over which a different set of parameters shall be applied.
// ModelVolume instances are owned by a ModelObject.
class ModelVolume
{
    friend class ModelObject;

    // The convex hull of this model's mesh.
    TriangleMesh m_convex_hull;

public:
    std::string name;
    // The triangular model.
    TriangleMesh mesh;
    // Configuration parameters specific to an object model geometry or a modifier volume, 
    // overriding the global Slic3r settings and the ModelObject settings.
    DynamicPrintConfig config;

    enum Type {
        MODEL_TYPE_INVALID = -1,
        MODEL_PART = 0,
        PARAMETER_MODIFIER,
        SUPPORT_ENFORCER,
        SUPPORT_BLOCKER,
    };

    // A parent object owning this modifier volume.
    ModelObject*        get_object() const { return this->object; };
    Type                type() const { return m_type; }
    void                set_type(const Type t) { m_type = t; }
    bool                is_model_part()         const { return m_type == MODEL_PART; }
    bool                is_modifier()           const { return m_type == PARAMETER_MODIFIER; }
    bool                is_support_enforcer()   const { return m_type == SUPPORT_ENFORCER; }
    bool                is_support_blocker()    const { return m_type == SUPPORT_BLOCKER; }
    t_model_material_id material_id() const { return this->_material_id; }
    void                material_id(t_model_material_id material_id);
    ModelMaterial*      material() const;
    void                set_material(t_model_material_id material_id, const ModelMaterial &material);
    // Split this volume, append the result to the object owning this volume.
    // Return the number of volumes created from this one.
    // This is useful to assign different materials to different volumes of an object.
    size_t split(unsigned int max_extruders);

    ModelMaterial* assign_unique_material();
    
    void calculate_convex_hull();
    const TriangleMesh& get_convex_hull() const;

    // Helpers for loading / storing into AMF / 3MF files.
    static Type         type_from_string(const std::string &s);
    static std::string  type_to_string(const Type t);

private:
    // Parent object owning this ModelVolume.
    ModelObject*            object;
    // Is it an object to be printed, or a modifier volume?
    Type                    m_type;
    t_model_material_id     _material_id;
    
    ModelVolume(ModelObject *object, const TriangleMesh &mesh) : mesh(mesh), m_type(MODEL_PART), object(object)
    {
        if (mesh.stl.stats.number_of_facets > 1)
            calculate_convex_hull();
    }
    ModelVolume(ModelObject *object, TriangleMesh &&mesh, TriangleMesh &&convex_hull) : mesh(std::move(mesh)), m_convex_hull(std::move(convex_hull)), m_type(MODEL_PART), object(object) {}
    ModelVolume(ModelObject *object, const ModelVolume &other) :
        name(other.name), mesh(other.mesh), m_convex_hull(other.m_convex_hull), config(other.config), m_type(other.m_type), object(object)
    {
        this->material_id(other.material_id());
    }
    ModelVolume(ModelObject *object, const ModelVolume &other, const TriangleMesh &&mesh) :
        name(other.name), mesh(std::move(mesh)), config(other.config), m_type(other.m_type), object(object)
    {
        this->material_id(other.material_id());
        if (mesh.stl.stats.number_of_facets > 1)
            calculate_convex_hull();
    }
};

// A single instance of a ModelObject.
// Knows the affine transformation of an object.
class ModelInstance
{
public:
    enum EPrintVolumeState : unsigned char
    {
        PVS_Inside,
        PVS_Partly_Outside,
        PVS_Fully_Outside,
        Num_BedStates
    };

    friend class ModelObject;

#if ENABLE_MODELINSTANCE_3D_OFFSET
private:
    Vec3d m_offset;              // in unscaled coordinates
<<<<<<< HEAD
=======
#if ENABLE_MODELINSTANCE_3D_ROTATION
    Vec3d m_rotation;            // Rotation around the three axes, in radians around mesh center point
#endif // ENABLE_MODELINSTANCE_3D_ROTATION
>>>>>>> a079f2a3

public:
#endif // ENABLE_MODELINSTANCE_3D_OFFSET

<<<<<<< HEAD
=======
#if !ENABLE_MODELINSTANCE_3D_ROTATION
>>>>>>> a079f2a3
    double rotation;            // Rotation around the Z axis, in radians around mesh center point
#endif // !ENABLE_MODELINSTANCE_3D_ROTATION
    double scaling_factor;
#if !ENABLE_MODELINSTANCE_3D_OFFSET
    Vec2d offset;              // in unscaled coordinates
#endif // !ENABLE_MODELINSTANCE_3D_OFFSET

    // flag showing the position of this instance with respect to the print volume (set by Print::validate() using ModelObject::check_instances_print_volume_state())
    EPrintVolumeState print_volume_state;

    ModelObject* get_object() const { return this->object; }

#if ENABLE_MODELINSTANCE_3D_OFFSET
    const Vec3d& get_offset() const { return m_offset; }
    double get_offset(Axis axis) const { return m_offset(axis); }

    void set_offset(const Vec3d& offset) { m_offset = offset; }
    void set_offset(Axis axis, double offset) { m_offset(axis) = offset; }
#endif // ENABLE_MODELINSTANCE_3D_OFFSET

<<<<<<< HEAD
=======
#if ENABLE_MODELINSTANCE_3D_ROTATION
    const Vec3d& get_rotation() const { return m_rotation; }
    double get_rotation(Axis axis) const { return m_rotation(axis); }

    void set_rotation(const Vec3d& rotation);
    void set_rotation(Axis axis, double rotation);
#endif // ENABLE_MODELINSTANCE_3D_ROTATION

>>>>>>> a079f2a3
    // To be called on an external mesh
    void transform_mesh(TriangleMesh* mesh, bool dont_translate = false) const;
    // Calculate a bounding box of a transformed mesh. To be called on an external mesh.
    BoundingBoxf3 transform_mesh_bounding_box(const TriangleMesh* mesh, bool dont_translate = false) const;
    // Transform an external bounding box.
    BoundingBoxf3 transform_bounding_box(const BoundingBoxf3 &bbox, bool dont_translate = false) const;
    // Transform an external vector.
    Vec3d transform_vector(const Vec3d& v, bool dont_translate = false) const;
    // To be called on an external polygon. It does not translate the polygon, only rotates and scales.
    void transform_polygon(Polygon* polygon) const;

    Transform3d world_matrix(bool dont_translate = false, bool dont_rotate = false, bool dont_scale = false) const;

    bool is_printable() const { return print_volume_state == PVS_Inside; }

private:
    // Parent object, owning this instance.
    ModelObject* object;

#if ENABLE_MODELINSTANCE_3D_OFFSET
<<<<<<< HEAD
    ModelInstance(ModelObject *object) : rotation(0), scaling_factor(1), m_offset(Vec3d::Zero()), object(object), print_volume_state(PVS_Inside) {}
    ModelInstance(ModelObject *object, const ModelInstance &other) :
        rotation(other.rotation), scaling_factor(other.scaling_factor), m_offset(other.m_offset), object(object), print_volume_state(PVS_Inside) {}
=======
#if ENABLE_MODELINSTANCE_3D_ROTATION
    ModelInstance(ModelObject *object) : m_rotation(Vec3d::Zero()), scaling_factor(1), m_offset(Vec3d::Zero()), object(object), print_volume_state(PVS_Inside) {}
    ModelInstance(ModelObject *object, const ModelInstance &other) :
        m_rotation(other.m_rotation), scaling_factor(other.scaling_factor), m_offset(other.m_offset), object(object), print_volume_state(PVS_Inside) {}
#else
    ModelInstance(ModelObject *object) : rotation(0), scaling_factor(1), m_offset(Vec3d::Zero()), object(object), print_volume_state(PVS_Inside) {}
    ModelInstance(ModelObject *object, const ModelInstance &other) :
        rotation(other.rotation), scaling_factor(other.scaling_factor), m_offset(other.m_offset), object(object), print_volume_state(PVS_Inside) {}
#endif // ENABLE_MODELINSTANCE_3D_ROTATION
>>>>>>> a079f2a3
#else
    ModelInstance(ModelObject *object) : rotation(0), scaling_factor(1), offset(Vec2d::Zero()), object(object), print_volume_state(PVS_Inside) {}
    ModelInstance(ModelObject *object, const ModelInstance &other) :
        rotation(other.rotation), scaling_factor(other.scaling_factor), offset(other.offset), object(object), print_volume_state(PVS_Inside) {}
#endif // ENABLE_MODELINSTANCE_3D_OFFSET
};


// The print bed content.
// Description of a triangular model with multiple materials, multiple instances with various affine transformations
// and with multiple modifier meshes.
// A model groups multiple objects, each object having possibly multiple instances,
// all objects may share mutliple materials.
class Model
{
    static unsigned int s_auto_extruder_id;

public:
    // Materials are owned by a model and referenced by objects through t_model_material_id.
    // Single material may be shared by multiple models.
    ModelMaterialMap materials;
    // Objects are owned by a model. Each model may have multiple instances, each instance having its own transformation (shift, scale, rotation).
    ModelObjectPtrs objects;
    
    Model() {}
    Model(const Model &other);
    Model& operator= (Model other);
    void swap(Model &other);
    ~Model() { this->clear_objects(); this->clear_materials(); }

    static Model read_from_file(const std::string &input_file, bool add_default_instances = true);
    static Model read_from_archive(const std::string &input_file, PresetBundle* bundle, bool add_default_instances = true);

    ModelObject* add_object();
    ModelObject* add_object(const char *name, const char *path, const TriangleMesh &mesh);
    ModelObject* add_object(const char *name, const char *path, TriangleMesh &&mesh);
    ModelObject* add_object(const ModelObject &other, bool copy_volumes = true);
    void delete_object(size_t idx);
    void delete_object(ModelObject* object);
    void clear_objects();
    
    ModelMaterial* add_material(t_model_material_id material_id);
    ModelMaterial* add_material(t_model_material_id material_id, const ModelMaterial &other);
    ModelMaterial* get_material(t_model_material_id material_id) {
        ModelMaterialMap::iterator i = this->materials.find(material_id);
        return (i == this->materials.end()) ? nullptr : i->second;
    }

    void delete_material(t_model_material_id material_id);
    void clear_materials();
    bool add_default_instances();
    // Returns approximate axis aligned bounding box of this model
    BoundingBoxf3 bounding_box() const;
    void center_instances_around_point(const Vec2d &point);
    void translate(coordf_t x, coordf_t y, coordf_t z) { for (ModelObject *o : this->objects) o->translate(x, y, z); }
    TriangleMesh mesh() const;
    bool arrange_objects(coordf_t dist, const BoundingBoxf* bb = NULL);
    // Croaks if the duplicated objects do not fit the print bed.
    void duplicate(size_t copies_num, coordf_t dist, const BoundingBoxf* bb = NULL);
    void duplicate_objects(size_t copies_num, coordf_t dist, const BoundingBoxf* bb = NULL);
    void duplicate_objects_grid(size_t x, size_t y, coordf_t dist);

    bool looks_like_multipart_object() const;
    void convert_multipart_object(unsigned int max_extruders);

    // Ensures that the min z of the model is not negative
    void adjust_min_z();

    void print_info() const { for (const ModelObject *o : this->objects) o->print_info(); }

    static unsigned int get_auto_extruder_id(unsigned int max_extruders);
    static std::string get_auto_extruder_id_as_string(unsigned int max_extruders);
    static void reset_auto_extruder_id();
};

}

#endif<|MERGE_RESOLUTION|>--- conflicted
+++ resolved
@@ -250,20 +250,14 @@
 #if ENABLE_MODELINSTANCE_3D_OFFSET
 private:
     Vec3d m_offset;              // in unscaled coordinates
-<<<<<<< HEAD
-=======
 #if ENABLE_MODELINSTANCE_3D_ROTATION
     Vec3d m_rotation;            // Rotation around the three axes, in radians around mesh center point
 #endif // ENABLE_MODELINSTANCE_3D_ROTATION
->>>>>>> a079f2a3
 
 public:
 #endif // ENABLE_MODELINSTANCE_3D_OFFSET
 
-<<<<<<< HEAD
-=======
 #if !ENABLE_MODELINSTANCE_3D_ROTATION
->>>>>>> a079f2a3
     double rotation;            // Rotation around the Z axis, in radians around mesh center point
 #endif // !ENABLE_MODELINSTANCE_3D_ROTATION
     double scaling_factor;
@@ -284,8 +278,6 @@
     void set_offset(Axis axis, double offset) { m_offset(axis) = offset; }
 #endif // ENABLE_MODELINSTANCE_3D_OFFSET
 
-<<<<<<< HEAD
-=======
 #if ENABLE_MODELINSTANCE_3D_ROTATION
     const Vec3d& get_rotation() const { return m_rotation; }
     double get_rotation(Axis axis) const { return m_rotation(axis); }
@@ -294,7 +286,6 @@
     void set_rotation(Axis axis, double rotation);
 #endif // ENABLE_MODELINSTANCE_3D_ROTATION
 
->>>>>>> a079f2a3
     // To be called on an external mesh
     void transform_mesh(TriangleMesh* mesh, bool dont_translate = false) const;
     // Calculate a bounding box of a transformed mesh. To be called on an external mesh.
@@ -315,11 +306,6 @@
     ModelObject* object;
 
 #if ENABLE_MODELINSTANCE_3D_OFFSET
-<<<<<<< HEAD
-    ModelInstance(ModelObject *object) : rotation(0), scaling_factor(1), m_offset(Vec3d::Zero()), object(object), print_volume_state(PVS_Inside) {}
-    ModelInstance(ModelObject *object, const ModelInstance &other) :
-        rotation(other.rotation), scaling_factor(other.scaling_factor), m_offset(other.m_offset), object(object), print_volume_state(PVS_Inside) {}
-=======
 #if ENABLE_MODELINSTANCE_3D_ROTATION
     ModelInstance(ModelObject *object) : m_rotation(Vec3d::Zero()), scaling_factor(1), m_offset(Vec3d::Zero()), object(object), print_volume_state(PVS_Inside) {}
     ModelInstance(ModelObject *object, const ModelInstance &other) :
@@ -329,7 +315,6 @@
     ModelInstance(ModelObject *object, const ModelInstance &other) :
         rotation(other.rotation), scaling_factor(other.scaling_factor), m_offset(other.m_offset), object(object), print_volume_state(PVS_Inside) {}
 #endif // ENABLE_MODELINSTANCE_3D_ROTATION
->>>>>>> a079f2a3
 #else
     ModelInstance(ModelObject *object) : rotation(0), scaling_factor(1), offset(Vec2d::Zero()), object(object), print_volume_state(PVS_Inside) {}
     ModelInstance(ModelObject *object, const ModelInstance &other) :
