--- conflicted
+++ resolved
@@ -645,12 +645,7 @@
     BOOST_LOG_TRIVIAL(trace) << "TriangleMeshSlicer::require_shared_vertices - end";
 }
 
-<<<<<<< HEAD
-TriangleMeshSlicer::TriangleMeshSlicer(TriangleMesh* _mesh) : 
-    mesh(_mesh)
-=======
 void TriangleMeshSlicer::init(TriangleMesh *_mesh, throw_on_cancel_callback_type throw_on_cancel)
->>>>>>> a079f2a3
 {
     mesh = _mesh;
     _mesh->require_shared_vertices();
@@ -895,30 +890,11 @@
     }
 }
 
-<<<<<<< HEAD
-void TriangleMeshSlicer::slice(const std::vector<float> &z, std::vector<ExPolygons>* layers) const
-=======
 void TriangleMeshSlicer::slice(const std::vector<float> &z, std::vector<ExPolygons>* layers, throw_on_cancel_callback_type throw_on_cancel) const
->>>>>>> a079f2a3
 {
     std::vector<Polygons> layers_p;
     this->slice(z, &layers_p, throw_on_cancel);
     
-<<<<<<< HEAD
-    BOOST_LOG_TRIVIAL(debug) << "TriangleMeshSlicer::make_expolygons in parallel - start";
-    layers->resize(z.size());
-    tbb::parallel_for(
-        tbb::blocked_range<size_t>(0, z.size()),
-        [&layers_p, layers, this](const tbb::blocked_range<size_t>& range) {
-            for (size_t layer_id = range.begin(); layer_id < range.end(); ++ layer_id) {
-#ifdef SLIC3R_TRIANGLEMESH_DEBUG
-                printf("Layer " PRINTF_ZU " (slice_z = %.2f):\n", layer_id, z[layer_id]);
-#endif
-                this->make_expolygons(layers_p[layer_id], &(*layers)[layer_id]);
-            }
-        });
-    BOOST_LOG_TRIVIAL(debug) << "TriangleMeshSlicer::make_expolygons in parallel - end";
-=======
 	BOOST_LOG_TRIVIAL(debug) << "TriangleMeshSlicer::make_expolygons in parallel - start";
 	layers->resize(z.size());
 	tbb::parallel_for(
@@ -933,7 +909,6 @@
     		}
     	});
 	BOOST_LOG_TRIVIAL(debug) << "TriangleMeshSlicer::make_expolygons in parallel - end";
->>>>>>> a079f2a3
 }
 
 // Return true, if the facet has been sliced and line_out has been filled.
