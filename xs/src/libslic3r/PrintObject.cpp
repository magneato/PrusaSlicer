#include "Print.hpp"
#include "BoundingBox.hpp"
#include "ClipperUtils.hpp"
#include "Geometry.hpp"
#include "SupportMaterial.hpp"
#include "Surface.hpp"
#include "Slicing.hpp"

#include <utility>
#include <boost/log/trivial.hpp>
#include <float.h>

#include <tbb/task_scheduler_init.h>
#include <tbb/parallel_for.h>
#include <tbb/atomic.h>

#include <Shiny/Shiny.h>

#ifdef SLIC3R_DEBUG_SLICE_PROCESSING
#define SLIC3R_DEBUG
#endif

// #define SLIC3R_DEBUG

// Make assert active if SLIC3R_DEBUG
#ifdef SLIC3R_DEBUG
    #undef NDEBUG
    #define DEBUG
    #define _DEBUG
    #include "SVG.hpp"
    #undef assert 
    #include <cassert>
#endif

namespace Slic3r {

PrintObject::PrintObject(Print* print, ModelObject* model_object, const BoundingBoxf3 &modobj_bbox) :  
    typed_slices(false),
    _print(print),
    _model_object(model_object),
    size(Vec3crd::Zero()),
    layer_height_profile_valid(false)
{
    // Compute the translation to be applied to our meshes so that we work with smaller coordinates
    {
        // Translate meshes so that our toolpath generation algorithms work with smaller
        // XY coordinates; this translation is an optimization and not strictly required.
        // A cloned mesh will be aligned to 0 before slicing in _slice_region() since we
        // don't assume it's already aligned and we don't alter the original position in model.
        // We store the XY translation so that we can place copies correctly in the output G-code
        // (copies are expressed in G-code coordinates and this translation is not publicly exposed).
        this->_copies_shift = Point::new_scale(modobj_bbox.min(0), modobj_bbox.min(1));
        // Scale the object size and store it
        this->size = (modobj_bbox.size() * (1. / SCALING_FACTOR)).cast<coord_t>();
    }
    
    this->reload_model_instances();
    this->layer_height_ranges = model_object->layer_height_ranges;
    this->layer_height_profile = model_object->layer_height_profile;
}

bool PrintObject::add_copy(const Vec2d &point)
{
    Points points = this->_copies;
    points.push_back(Point::new_scale(point(0), point(1)));
    return this->set_copies(points);
}

bool PrintObject::delete_last_copy()
{
    Points points = this->_copies;
    points.pop_back();
    return this->set_copies(points);
}

bool PrintObject::set_copies(const Points &points)
{
    bool copies_num_changed = this->_copies.size() != points.size();
    this->_copies = points;
    
    // order copies with a nearest neighbor search and translate them by _copies_shift
    this->_shifted_copies.clear();
    this->_shifted_copies.reserve(points.size());
    
    // order copies with a nearest-neighbor search
    std::vector<Points::size_type> ordered_copies;
    Slic3r::Geometry::chained_path(points, ordered_copies);
    
    for (size_t point_idx : ordered_copies)
        this->_shifted_copies.push_back(points[point_idx] + this->_copies_shift);
    
    bool invalidated = this->_print->invalidate_step(psSkirt);
    invalidated |= this->_print->invalidate_step(psBrim);
    if (copies_num_changed)
        invalidated |= this->_print->invalidate_step(psWipeTower);
    return invalidated;
}

bool PrintObject::reload_model_instances()
{
    Points copies;
    copies.reserve(this->_model_object->instances.size());
    for (const ModelInstance *mi : this->_model_object->instances)
    {
#if ENABLE_MODELINSTANCE_3D_OFFSET
        if (mi->is_printable())
        {
            const Vec3d& offset = mi->get_offset();
            copies.emplace_back(Point::new_scale(offset(0), offset(1)));
        }
#else
        if (mi->is_printable())
            copies.emplace_back(Point::new_scale(mi->offset(0), mi->offset(1)));
#endif // ENABLE_MODELINSTANCE_3D_OFFSET
    }
    return this->set_copies(copies);
}

void PrintObject::clear_layers()
{
    for (Layer *l : this->layers)
        delete l;
    this->layers.clear();
}

Layer* PrintObject::add_layer(int id, coordf_t height, coordf_t print_z, coordf_t slice_z)
{
    layers.push_back(new Layer(id, this, height, print_z, slice_z));
    return layers.back();
}

void PrintObject::clear_support_layers()
{
    for (Layer *l : this->support_layers)
        delete l;
    this->support_layers.clear();
}

SupportLayer* PrintObject::add_support_layer(int id, coordf_t height, coordf_t print_z)
{
    support_layers.emplace_back(new SupportLayer(id, this, height, print_z, -1));
    return support_layers.back();
}

// Called by Print::apply_config().
// This method only accepts PrintObjectConfig and PrintRegionConfig option keys.
bool PrintObject::invalidate_state_by_config_options(const std::vector<t_config_option_key> &opt_keys)
{
    if (opt_keys.empty())
        return false;

    std::vector<PrintObjectStep> steps;
    bool invalidated = false;
    for (const t_config_option_key &opt_key : opt_keys) {
        if (   opt_key == "perimeters"
            || opt_key == "extra_perimeters"
            || opt_key == "gap_fill_speed"
            || opt_key == "overhangs"
            || opt_key == "first_layer_extrusion_width"
            || opt_key == "perimeter_extrusion_width"
            || opt_key == "infill_overlap"
            || opt_key == "thin_walls"
            || opt_key == "external_perimeters_first") {
            steps.emplace_back(posPerimeters);
        } else if (
               opt_key == "layer_height"
            || opt_key == "first_layer_height"
            || opt_key == "raft_layers") {
            steps.emplace_back(posSlice);
			this->reset_layer_height_profile();
		}
		else if (
               opt_key == "clip_multipart_objects"
            || opt_key == "elefant_foot_compensation"
            || opt_key == "support_material_contact_distance" 
            || opt_key == "xy_size_compensation") {
            steps.emplace_back(posSlice);
        } else if (
               opt_key == "support_material"
            || opt_key == "support_material_auto"
            || opt_key == "support_material_angle"
            || opt_key == "support_material_buildplate_only"
            || opt_key == "support_material_enforce_layers"
            || opt_key == "support_material_extruder"
            || opt_key == "support_material_extrusion_width"
            || opt_key == "support_material_interface_layers"
            || opt_key == "support_material_interface_contact_loops"
            || opt_key == "support_material_interface_extruder"
            || opt_key == "support_material_interface_spacing"
            || opt_key == "support_material_pattern"
            || opt_key == "support_material_xy_spacing"
            || opt_key == "support_material_spacing"
            || opt_key == "support_material_synchronize_layers"
            || opt_key == "support_material_threshold"
            || opt_key == "support_material_with_sheath"
            || opt_key == "dont_support_bridges"
            || opt_key == "first_layer_extrusion_width") {
            steps.emplace_back(posSupportMaterial);
        } else if (
               opt_key == "interface_shells"
            || opt_key == "infill_only_where_needed"
            || opt_key == "infill_every_layers"
            || opt_key == "solid_infill_every_layers"
            || opt_key == "bottom_solid_layers"
            || opt_key == "top_solid_layers"
            || opt_key == "solid_infill_below_area"
            || opt_key == "infill_extruder"
            || opt_key == "solid_infill_extruder"
            || opt_key == "infill_extrusion_width"
            || opt_key == "ensure_vertical_shell_thickness"
            || opt_key == "bridge_angle") {
            steps.emplace_back(posPrepareInfill);
        } else if (
               opt_key == "external_fill_pattern"
            || opt_key == "external_fill_link_max_length"
            || opt_key == "fill_angle"
            || opt_key == "fill_pattern"
            || opt_key == "fill_link_max_length"
            || opt_key == "top_infill_extrusion_width"
            || opt_key == "first_layer_extrusion_width") {
            steps.emplace_back(posInfill);
        } else if (
               opt_key == "fill_density"
            || opt_key == "solid_infill_extrusion_width") {
            steps.emplace_back(posPerimeters);
            steps.emplace_back(posPrepareInfill);
        } else if (
               opt_key == "external_perimeter_extrusion_width"
            || opt_key == "perimeter_extruder") {
            steps.emplace_back(posPerimeters);
            steps.emplace_back(posSupportMaterial);
        } else if (opt_key == "bridge_flow_ratio") {
            steps.emplace_back(posPerimeters);
            steps.emplace_back(posInfill);
        } else if (
               opt_key == "seam_position"
            || opt_key == "seam_preferred_direction"
            || opt_key == "seam_preferred_direction_jitter"
            || opt_key == "support_material_speed"
            || opt_key == "support_material_interface_speed"
            || opt_key == "bridge_speed"
            || opt_key == "external_perimeter_speed"
            || opt_key == "infill_speed"
            || opt_key == "perimeter_speed"
            || opt_key == "small_perimeter_speed"
            || opt_key == "solid_infill_speed"
            || opt_key == "top_solid_infill_speed"
            || opt_key == "wipe_into_infill"    // when these these two are changed, we only need to invalidate the wipe tower,
            || opt_key == "wipe_into_objects"   // which we already did at the very beginning - nothing more to be done
            ) {
            // these options only affect G-code export, so nothing to invalidate
        } else {
            // for legacy, if we can't handle this option let's invalidate all steps
			this->reset_layer_height_profile();
			this->invalidate_all_steps();
            invalidated = true;
        }
    }

    sort_remove_duplicates(steps);
    for (PrintObjectStep step : steps)
        invalidated |= this->invalidate_step(step);
    return invalidated;
}

bool PrintObject::invalidate_step(PrintObjectStep step)
{
    bool invalidated = this->state.invalidate(step);
    
    // propagate to dependent steps
    if (step == posPerimeters) {
        invalidated |= this->invalidate_step(posPrepareInfill);
        invalidated |= this->_print->invalidate_step(psSkirt);
        invalidated |= this->_print->invalidate_step(psBrim);
    } else if (step == posPrepareInfill) {
        invalidated |= this->invalidate_step(posInfill);
    } else if (step == posInfill) {
        invalidated |= this->_print->invalidate_step(psSkirt);
        invalidated |= this->_print->invalidate_step(psBrim);
    } else if (step == posSlice) {
        invalidated |= this->invalidate_step(posPerimeters);
        invalidated |= this->invalidate_step(posSupportMaterial);
        invalidated |= this->_print->invalidate_step(psWipeTower);
    } else if (step == posSupportMaterial) {
        invalidated |= this->_print->invalidate_step(psSkirt);
        invalidated |= this->_print->invalidate_step(psBrim);
    }

    // Wipe tower depends on the ordering of extruders, which in turn depends on everything.
    // It also decides about what the wipe_into_infill / wipe_into_object features will do,
    // and that too depends on many of the settings.
    invalidated |= this->_print->invalidate_step(psWipeTower);
    return invalidated;
}

bool PrintObject::has_support_material() const
{
    return this->config.support_material
        || this->config.raft_layers > 0
        || this->config.support_material_enforce_layers > 0;
}

void PrintObject::_prepare_infill()
{
    if (!this->is_printable())
        return;

    // This will assign a type (top/bottom/internal) to $layerm->slices.
    // Then the classifcation of $layerm->slices is transfered onto 
    // the $layerm->fill_surfaces by clipping $layerm->fill_surfaces
    // by the cummulative area of the previous $layerm->fill_surfaces.
    this->detect_surfaces_type();
    
    // Decide what surfaces are to be filled.
    // Here the S_TYPE_TOP / S_TYPE_BOTTOMBRIDGE / S_TYPE_BOTTOM infill is turned to just S_TYPE_INTERNAL if zero top / bottom infill layers are configured.
    // Also tiny S_TYPE_INTERNAL surfaces are turned to S_TYPE_INTERNAL_SOLID.
    BOOST_LOG_TRIVIAL(info) << "Preparing fill surfaces...";
    for (auto *layer : this->layers)
        for (auto *region : layer->regions)
            region->prepare_fill_surfaces();

    // this will detect bridges and reverse bridges
    // and rearrange top/bottom/internal surfaces
    // It produces enlarged overlapping bridging areas.
    //
    // 1) S_TYPE_BOTTOMBRIDGE / S_TYPE_BOTTOM infill is grown by 3mm and clipped by the total infill area. Bridges are detected. The areas may overlap.
    // 2) S_TYPE_TOP is grown by 3mm and clipped by the grown bottom areas. The areas may overlap.
    // 3) Clip the internal surfaces by the grown top/bottom surfaces.
    // 4) Merge surfaces with the same style. This will mostly get rid of the overlaps.
    //FIXME This does not likely merge surfaces, which are supported by a material with different colors, but same properties.
    this->process_external_surfaces();

    // Add solid fills to ensure the shell vertical thickness.
    this->discover_vertical_shells();

    // Debugging output.
#ifdef SLIC3R_DEBUG_SLICE_PROCESSING
    for (size_t region_id = 0; region_id < this->print()->regions.size(); ++ region_id) {
        for (const Layer *layer : this->layers) {
            LayerRegion *layerm = layer->regions[region_id];
            layerm->export_region_slices_to_svg_debug("6_discover_vertical_shells-final");
            layerm->export_region_fill_surfaces_to_svg_debug("6_discover_vertical_shells-final");
        } // for each layer
    } // for each region
#endif /* SLIC3R_DEBUG_SLICE_PROCESSING */

    // Detect, which fill surfaces are near external layers.
    // They will be split in internal and internal-solid surfaces.
    // The purpose is to add a configurable number of solid layers to support the TOP surfaces
    // and to add a configurable number of solid layers above the BOTTOM / BOTTOMBRIDGE surfaces
    // to close these surfaces reliably.
    //FIXME Vojtech: Is this a good place to add supporting infills below sloping perimeters?
    this->discover_horizontal_shells();

#ifdef SLIC3R_DEBUG_SLICE_PROCESSING
    for (size_t region_id = 0; region_id < this->print()->regions.size(); ++ region_id) {
        for (const Layer *layer : this->layers) {
            LayerRegion *layerm = layer->regions[region_id];
            layerm->export_region_slices_to_svg_debug("7_discover_horizontal_shells-final");
            layerm->export_region_fill_surfaces_to_svg_debug("7_discover_horizontal_shells-final");
        } // for each layer
    } // for each region
#endif /* SLIC3R_DEBUG_SLICE_PROCESSING */

    // Only active if config->infill_only_where_needed. This step trims the sparse infill,
    // so it acts as an internal support. It maintains all other infill types intact.
    // Here the internal surfaces and perimeters have to be supported by the sparse infill.
    //FIXME The surfaces are supported by a sparse infill, but the sparse infill is only as large as the area to support.
    // Likely the sparse infill will not be anchored correctly, so it will not work as intended.
    // Also one wishes the perimeters to be supported by a full infill.
    this->clip_fill_surfaces();

#ifdef SLIC3R_DEBUG_SLICE_PROCESSING
    for (size_t region_id = 0; region_id < this->print()->regions.size(); ++ region_id) {
        for (const Layer *layer : this->layers) {
            LayerRegion *layerm = layer->regions[region_id];
            layerm->export_region_slices_to_svg_debug("8_clip_surfaces-final");
            layerm->export_region_fill_surfaces_to_svg_debug("8_clip_surfaces-final");
        } // for each layer
    } // for each region
#endif /* SLIC3R_DEBUG_SLICE_PROCESSING */
    
    // the following step needs to be done before combination because it may need
    // to remove only half of the combined infill
    this->bridge_over_infill();

    // combine fill surfaces to honor the "infill every N layers" option
    this->combine_infill();

#ifdef SLIC3R_DEBUG_SLICE_PROCESSING
    for (size_t region_id = 0; region_id < this->print()->regions.size(); ++ region_id) {
        for (const Layer *layer : this->layers) {
            LayerRegion *layerm = layer->regions[region_id];
            layerm->export_region_slices_to_svg_debug("9_prepare_infill-final");
            layerm->export_region_fill_surfaces_to_svg_debug("9_prepare_infill-final");
        } // for each layer
    } // for each region
    for (const Layer *layer : this->layers) {
        layer->export_region_slices_to_svg_debug("9_prepare_infill-final");
        layer->export_region_fill_surfaces_to_svg_debug("9_prepare_infill-final");
    } // for each layer
#endif /* SLIC3R_DEBUG_SLICE_PROCESSING */
}

// This function analyzes slices of a region (SurfaceCollection slices).
// Each region slice (instance of Surface) is analyzed, whether it is supported or whether it is the top surface.
// Initially all slices are of type stInternal.
// Slices are compared against the top / bottom slices and regions and classified to the following groups:
// stTop          - Part of a region, which is not covered by any upper layer. This surface will be filled with a top solid infill.
// stBottomBridge - Part of a region, which is not fully supported, but it hangs in the air, or it hangs losely on a support or a raft.
// stBottom       - Part of a region, which is not supported by the same region, but it is supported either by another region, or by a soluble interface layer.
// stInternal     - Part of a region, which is supported by the same region type.
// If a part of a region is of stBottom and stTop, the stBottom wins.
void PrintObject::detect_surfaces_type()
{
    BOOST_LOG_TRIVIAL(info) << "Detecting solid surfaces...";

    // Interface shells: the intersecting parts are treated as self standing objects supporting each other.
    // Each of the objects will have a full number of top / bottom layers, even if these top / bottom layers
    // are completely hidden inside a collective body of intersecting parts.
    // This is useful if one of the parts is to be dissolved, or if it is transparent and the internal shells
    // should be visible.
    bool interface_shells = this->config.interface_shells.value;

    for (int idx_region = 0; idx_region < this->_print->regions.size(); ++ idx_region) {
        BOOST_LOG_TRIVIAL(debug) << "Detecting solid surfaces for region " << idx_region << " in parallel - start";
#ifdef SLIC3R_DEBUG_SLICE_PROCESSING
        for (Layer *layer : this->layers)
            layer->regions[idx_region]->export_region_fill_surfaces_to_svg_debug("1_detect_surfaces_type-initial");
#endif /* SLIC3R_DEBUG_SLICE_PROCESSING */

        // If interface shells are allowed, the region->surfaces cannot be overwritten as they may be used by other threads.
        // Cache the result of the following parallel_loop.
        std::vector<Surfaces> surfaces_new;
        if (interface_shells)
            surfaces_new.assign(this->layers.size(), Surfaces());

        tbb::parallel_for(
            tbb::blocked_range<size_t>(0, this->layers.size()),
            [this, idx_region, interface_shells, &surfaces_new](const tbb::blocked_range<size_t>& range) {
                // If we have raft layers, consider bottom layer as a bridge just like any other bottom surface lying on the void.
                SurfaceType surface_type_bottom_1st =
                    (this->config.raft_layers.value > 0 && this->config.support_material_contact_distance.value > 0) ?
                    stBottomBridge : stBottom;
                // If we have soluble support material, don't bridge. The overhang will be squished against a soluble layer separating
                // the support from the print.
                SurfaceType surface_type_bottom_other =
                    (this->config.support_material.value && this->config.support_material_contact_distance.value == 0) ?
                    stBottom : stBottomBridge;
                for (size_t idx_layer = range.begin(); idx_layer < range.end(); ++ idx_layer) {
                    // BOOST_LOG_TRIVIAL(trace) << "Detecting solid surfaces for region " << idx_region << " and layer " << layer->print_z;
                    Layer       *layer  = this->layers[idx_layer];
                    LayerRegion *layerm = layer->get_region(idx_region);
                    // comparison happens against the *full* slices (considering all regions)
                    // unless internal shells are requested
                    Layer       *upper_layer = (idx_layer + 1 < this->layer_count()) ? this->layers[idx_layer + 1] : nullptr;
                    Layer       *lower_layer = (idx_layer > 0) ? this->layers[idx_layer - 1] : nullptr;
                    // collapse very narrow parts (using the safety offset in the diff is not enough)
                    float        offset = layerm->flow(frExternalPerimeter).scaled_width() / 10.f;

                    Polygons     layerm_slices_surfaces = to_polygons(layerm->slices.surfaces);

                    // find top surfaces (difference between current surfaces
                    // of current layer and upper one)
                    Surfaces top;
                    if (upper_layer) {
                        Polygons upper_slices = interface_shells ? 
                            to_polygons(upper_layer->get_region(idx_region)->slices.surfaces) : 
                            to_polygons(upper_layer->slices);
                        surfaces_append(top,
                            //FIXME implement offset2_ex working over ExPolygons, that should be a bit more efficient than calling offset_ex twice.
                            offset_ex(offset_ex(diff_ex(layerm_slices_surfaces, upper_slices, true), -offset), offset),
                            stTop);
                    } else {
                        // if no upper layer, all surfaces of this one are solid
                        // we clone surfaces because we're going to clear the slices collection
                        top = layerm->slices.surfaces;
                        for (Surface &surface : top)
                            surface.surface_type = stTop;
                    }
                    
                    // Find bottom surfaces (difference between current surfaces of current layer and lower one).
                    Surfaces bottom;
                    if (lower_layer) {
#if 0
                        //FIXME Why is this branch failing t\multi.t ?
                        Polygons lower_slices = interface_shells ? 
                            to_polygons(lower_layer->get_region(idx_region)->slices.surfaces) : 
                            to_polygons(lower_layer->slices);
                        surfaces_append(bottom,
                            offset2_ex(diff(layerm_slices_surfaces, lower_slices, true), -offset, offset),
                            surface_type_bottom_other);
#else
                        // Any surface lying on the void is a true bottom bridge (an overhang)
                        surfaces_append(
                            bottom,
                            offset2_ex(
                                diff(layerm_slices_surfaces, to_polygons(lower_layer->slices), true), 
                                -offset, offset),
                            surface_type_bottom_other);
                        // if user requested internal shells, we need to identify surfaces
                        // lying on other slices not belonging to this region
                        if (interface_shells) {
                            // non-bridging bottom surfaces: any part of this layer lying 
                            // on something else, excluding those lying on our own region
                            surfaces_append(
                                bottom,
                                offset2_ex(
                                    diff(
                                        intersection(layerm_slices_surfaces, to_polygons(lower_layer->slices)), // supported
                                        to_polygons(lower_layer->get_region(idx_region)->slices.surfaces), 
                                        true), 
                                    -offset, offset),
                                stBottom);
                        }
#endif
                    } else {
                        // if no lower layer, all surfaces of this one are solid
                        // we clone surfaces because we're going to clear the slices collection
                        bottom = layerm->slices.surfaces;
                        for (Surface &surface : bottom)
                            surface.surface_type = surface_type_bottom_1st;
                    }
                    
                    // now, if the object contained a thin membrane, we could have overlapping bottom
                    // and top surfaces; let's do an intersection to discover them and consider them
                    // as bottom surfaces (to allow for bridge detection)
                    if (! top.empty() && ! bottom.empty()) {
        //                Polygons overlapping = intersection(to_polygons(top), to_polygons(bottom));
        //                Slic3r::debugf "  layer %d contains %d membrane(s)\n", $layerm->layer->id, scalar(@$overlapping)
        //                    if $Slic3r::debug;
                        Polygons top_polygons = to_polygons(std::move(top));
                        top.clear();
                        surfaces_append(top,
                            diff_ex(top_polygons, to_polygons(bottom), false),
                            stTop);
                    }

        #ifdef SLIC3R_DEBUG_SLICE_PROCESSING
                    {
                        static int iRun = 0;
                        std::vector<std::pair<Slic3r::ExPolygons, SVG::ExPolygonAttributes>> expolygons_with_attributes;
                        expolygons_with_attributes.emplace_back(std::make_pair(union_ex(top),                           SVG::ExPolygonAttributes("green")));
                        expolygons_with_attributes.emplace_back(std::make_pair(union_ex(bottom),                        SVG::ExPolygonAttributes("brown")));
                        expolygons_with_attributes.emplace_back(std::make_pair(to_expolygons(layerm->slices.surfaces),  SVG::ExPolygonAttributes("black")));
                        SVG::export_expolygons(debug_out_path("1_detect_surfaces_type_%d_region%d-layer_%f.svg", iRun ++, idx_region, layer->print_z).c_str(), expolygons_with_attributes);
                    }
        #endif /* SLIC3R_DEBUG_SLICE_PROCESSING */
                    
                    // save surfaces to layer
                    Surfaces &surfaces_out = interface_shells ? surfaces_new[idx_layer] : layerm->slices.surfaces;
                    surfaces_out.clear();

                    // find internal surfaces (difference between top/bottom surfaces and others)
                    {
                        Polygons topbottom = to_polygons(top);
                        polygons_append(topbottom, to_polygons(bottom));
                        surfaces_append(surfaces_out,
                            diff_ex(layerm_slices_surfaces, topbottom, false),
                            stInternal);
                    }

                    surfaces_append(surfaces_out, std::move(top));
                    surfaces_append(surfaces_out, std::move(bottom));
                    
        //            Slic3r::debugf "  layer %d has %d bottom, %d top and %d internal surfaces\n",
        //                $layerm->layer->id, scalar(@bottom), scalar(@top), scalar(@internal) if $Slic3r::debug;

        #ifdef SLIC3R_DEBUG_SLICE_PROCESSING
                    layerm->export_region_slices_to_svg_debug("detect_surfaces_type-final");
        #endif /* SLIC3R_DEBUG_SLICE_PROCESSING */
                }
            }
        ); // for each layer of a region

        if (interface_shells) {
            // Move surfaces_new to layerm->slices.surfaces
            for (size_t idx_layer = 0; idx_layer < this->layers.size(); ++ idx_layer)
                this->layers[idx_layer]->get_region(idx_region)->slices.surfaces = std::move(surfaces_new[idx_layer]);
        }

        BOOST_LOG_TRIVIAL(debug) << "Detecting solid surfaces for region " << idx_region << " - clipping in parallel - start";
        // Fill in layerm->fill_surfaces by trimming the layerm->slices by the cummulative layerm->fill_surfaces.
        tbb::parallel_for(
            tbb::blocked_range<size_t>(0, this->layers.size()),
            [this, idx_region, interface_shells, &surfaces_new](const tbb::blocked_range<size_t>& range) {
                for (size_t idx_layer = range.begin(); idx_layer < range.end(); ++ idx_layer) {
                    LayerRegion *layerm = this->layers[idx_layer]->get_region(idx_region);
                    layerm->slices_to_fill_surfaces_clipped();
#ifdef SLIC3R_DEBUG_SLICE_PROCESSING
                    layerm->export_region_fill_surfaces_to_svg_debug("1_detect_surfaces_type-final");
#endif /* SLIC3R_DEBUG_SLICE_PROCESSING */
                } // for each layer of a region
            });
        BOOST_LOG_TRIVIAL(debug) << "Detecting solid surfaces for region " << idx_region << " - clipping in parallel - end";
    } // for each this->print->region_count

    // Mark the object to have the region slices classified (typed, which also means they are split based on whether they are supported, bridging, top layers etc.)
    this->typed_slices = true;
}

void PrintObject::process_external_surfaces()
{
    BOOST_LOG_TRIVIAL(info) << "Processing external surfaces...";

    FOREACH_REGION(this->_print, region) {
        int region_id = int(region - this->_print->regions.begin());
        
        BOOST_LOG_TRIVIAL(debug) << "Processing external surfaces for region " << region_id << " in parallel - start";
        tbb::parallel_for(
            tbb::blocked_range<size_t>(0, this->layers.size()),
            [this, region_id](const tbb::blocked_range<size_t>& range) {
                for (size_t layer_idx = range.begin(); layer_idx < range.end(); ++ layer_idx) {
                    // BOOST_LOG_TRIVIAL(trace) << "Processing external surface, layer" << this->layers[layer_idx]->print_z;
                    this->layers[layer_idx]->get_region(region_id)->process_external_surfaces((layer_idx == 0) ? NULL : this->layers[layer_idx - 1]);
                }
            }
        );
        BOOST_LOG_TRIVIAL(debug) << "Processing external surfaces for region " << region_id << " in parallel - end";
    }
}

void PrintObject::discover_vertical_shells()
{
    PROFILE_FUNC();

    BOOST_LOG_TRIVIAL(info) << "Discovering vertical shells...";

    struct DiscoverVerticalShellsCacheEntry
    {
        // Collected polygons, offsetted
        Polygons    top_surfaces;
        Polygons    bottom_surfaces;
        Polygons    holes;
    };
    std::vector<DiscoverVerticalShellsCacheEntry> cache_top_botom_regions(this->layers.size(), DiscoverVerticalShellsCacheEntry());
    bool top_bottom_surfaces_all_regions = this->_print->regions.size() > 1 && ! this->config.interface_shells.value;
    if (top_bottom_surfaces_all_regions) {
        // This is a multi-material print and interface_shells are disabled, meaning that the vertical shell thickness
        // is calculated over all materials.
        // Is the "ensure vertical wall thickness" applicable to any region?
        bool has_extra_layers = false;
        for (size_t idx_region = 0; idx_region < this->_print->regions.size(); ++ idx_region) {
            const PrintRegion &region = *this->_print->get_region(idx_region);
            if (region.config.ensure_vertical_shell_thickness.value && 
                (region.config.top_solid_layers.value > 1 || region.config.bottom_solid_layers.value > 1)) {
                has_extra_layers = true;
            }
        }
        if (! has_extra_layers)
            // The "ensure vertical wall thickness" feature is not applicable to any of the regions. Quit.
            return;
        BOOST_LOG_TRIVIAL(debug) << "Discovering vertical shells in parallel - start : cache top / bottom";
        //FIXME Improve the heuristics for a grain size.
        size_t grain_size = std::max(this->layers.size() / 16, size_t(1));
        tbb::parallel_for(
            tbb::blocked_range<size_t>(0, this->layers.size(), grain_size),
            [this, &cache_top_botom_regions](const tbb::blocked_range<size_t>& range) {
                const SurfaceType surfaces_bottom[2] = { stBottom, stBottomBridge };
                const size_t num_regions = this->_print->regions.size();
                for (size_t idx_layer = range.begin(); idx_layer < range.end(); ++ idx_layer) {
                    const Layer                      &layer = *this->layers[idx_layer];
                    DiscoverVerticalShellsCacheEntry &cache = cache_top_botom_regions[idx_layer];
                    // Simulate single set of perimeters over all merged regions.
                    float                             perimeter_offset = 0.f;
                    float                             perimeter_min_spacing = FLT_MAX;
#ifdef SLIC3R_DEBUG_SLICE_PROCESSING
                    static size_t debug_idx = 0;
                    ++ debug_idx;
#endif /* SLIC3R_DEBUG_SLICE_PROCESSING */
                    for (size_t idx_region = 0; idx_region < num_regions; ++ idx_region) {
                        LayerRegion &layerm                       = *layer.regions[idx_region];
                        float        min_perimeter_infill_spacing = float(layerm.flow(frSolidInfill).scaled_spacing()) * 1.05f;
                        // Top surfaces.
                        append(cache.top_surfaces, offset(to_expolygons(layerm.slices.filter_by_type(stTop)), min_perimeter_infill_spacing));
                        append(cache.top_surfaces, offset(to_expolygons(layerm.fill_surfaces.filter_by_type(stTop)), min_perimeter_infill_spacing));
                        // Bottom surfaces.
                        append(cache.bottom_surfaces, offset(to_expolygons(layerm.slices.filter_by_types(surfaces_bottom, 2)), min_perimeter_infill_spacing));
                        append(cache.bottom_surfaces, offset(to_expolygons(layerm.fill_surfaces.filter_by_types(surfaces_bottom, 2)), min_perimeter_infill_spacing));
                        // Calculate the maximum perimeter offset as if the slice was extruded with a single extruder only.
                        // First find the maxium number of perimeters per region slice.
                        unsigned int perimeters = 0;
                        for (Surface &s : layerm.slices.surfaces)
                            perimeters = std::max<unsigned int>(perimeters, s.extra_perimeters);
                        perimeters += layerm.region()->config.perimeters.value;
                        // Then calculate the infill offset.
                        if (perimeters > 0) {
                            Flow extflow = layerm.flow(frExternalPerimeter);
                            Flow flow    = layerm.flow(frPerimeter);
                            perimeter_offset = std::max(perimeter_offset,
                                0.5f * float(extflow.scaled_width() + extflow.scaled_spacing()) + (float(perimeters) - 1.f) * flow.scaled_spacing());
                            perimeter_min_spacing = std::min(perimeter_min_spacing, float(std::min(extflow.scaled_spacing(), flow.scaled_spacing())));
                        }
                        polygons_append(cache.holes, to_polygons(layerm.fill_expolygons));
                    }
                    // Save some computing time by reducing the number of polygons.
                    cache.top_surfaces    = union_(cache.top_surfaces,    false);
                    cache.bottom_surfaces = union_(cache.bottom_surfaces, false);
                    // For a multi-material print, simulate perimeter / infill split as if only a single extruder has been used for the whole print.
                    if (perimeter_offset > 0.) {
                        // The layer.slices are forced to merge by expanding them first.
                        polygons_append(cache.holes, offset(offset_ex(layer.slices, 0.3f * perimeter_min_spacing), - perimeter_offset - 0.3f * perimeter_min_spacing));
#ifdef SLIC3R_DEBUG_SLICE_PROCESSING
                        {
                            Slic3r::SVG svg(debug_out_path("discover_vertical_shells-extra-holes-%d.svg", debug_idx), get_extents(layer.slices.expolygons));
                            svg.draw(layer.slices.expolygons, "blue");
                            svg.draw(union_ex(cache.holes), "red");
                            svg.draw_outline(union_ex(cache.holes), "black", "blue", scale_(0.05));
                            svg.Close(); 
                        }
#endif /* SLIC3R_DEBUG_SLICE_PROCESSING */
                    }
                    cache.holes = union_(cache.holes, false);
                }
            });
        BOOST_LOG_TRIVIAL(debug) << "Discovering vertical shells in parallel - end : cache top / bottom";
    }

    for (size_t idx_region = 0; idx_region < this->_print->regions.size(); ++ idx_region) {
        PROFILE_BLOCK(discover_vertical_shells_region);

        const PrintRegion &region = *this->_print->get_region(idx_region);
        if (! region.config.ensure_vertical_shell_thickness.value)
            // This region will be handled by discover_horizontal_shells().
            continue;
        int n_extra_top_layers    = std::max(0, region.config.top_solid_layers.value - 1);
        int n_extra_bottom_layers = std::max(0, region.config.bottom_solid_layers.value - 1);
        if (n_extra_top_layers + n_extra_bottom_layers == 0)
            // Zero or 1 layer, there is no additional vertical wall thickness enforced.
            continue;

        //FIXME Improve the heuristics for a grain size.
        size_t grain_size = std::max(this->layers.size() / 16, size_t(1));

        if (! top_bottom_surfaces_all_regions) {
            // This is either a single material print, or a multi-material print and interface_shells are enabled, meaning that the vertical shell thickness
            // is calculated over a single material.
            BOOST_LOG_TRIVIAL(debug) << "Discovering vertical shells for region " << idx_region << " in parallel - start : cache top / bottom";
            tbb::parallel_for(
                tbb::blocked_range<size_t>(0, this->layers.size(), grain_size),
                [this, idx_region, &cache_top_botom_regions](const tbb::blocked_range<size_t>& range) {
                    const SurfaceType surfaces_bottom[2] = { stBottom, stBottomBridge };
                    for (size_t idx_layer = range.begin(); idx_layer < range.end(); ++ idx_layer) {
                        Layer       &layer                        = *this->layers[idx_layer];
                        LayerRegion &layerm                       = *layer.regions[idx_region];
                        float        min_perimeter_infill_spacing = float(layerm.flow(frSolidInfill).scaled_spacing()) * 1.05f;
                        // Top surfaces.
                        auto &cache = cache_top_botom_regions[idx_layer];
                        cache.top_surfaces = offset(to_expolygons(layerm.slices.filter_by_type(stTop)), min_perimeter_infill_spacing);
                        append(cache.top_surfaces, offset(to_expolygons(layerm.fill_surfaces.filter_by_type(stTop)), min_perimeter_infill_spacing));
                        // Bottom surfaces.
                        cache.bottom_surfaces = offset(to_expolygons(layerm.slices.filter_by_types(surfaces_bottom, 2)), min_perimeter_infill_spacing);
                        append(cache.bottom_surfaces, offset(to_expolygons(layerm.fill_surfaces.filter_by_types(surfaces_bottom, 2)), min_perimeter_infill_spacing));
                        // Holes over all regions. Only collect them once, they are valid for all idx_region iterations.
                        if (cache.holes.empty()) {
                            for (size_t idx_region = 0; idx_region < layer.regions.size(); ++ idx_region)
                                polygons_append(cache.holes, to_polygons(layer.regions[idx_region]->fill_expolygons));
                        }
                    }
                });
            BOOST_LOG_TRIVIAL(debug) << "Discovering vertical shells for region " << idx_region << " in parallel - end : cache top / bottom";
        }

        BOOST_LOG_TRIVIAL(debug) << "Discovering vertical shells for region " << idx_region << " in parallel - start : ensure vertical wall thickness";
        tbb::parallel_for(
            tbb::blocked_range<size_t>(0, this->layers.size(), grain_size),
            [this, idx_region, n_extra_top_layers, n_extra_bottom_layers, &cache_top_botom_regions]
            (const tbb::blocked_range<size_t>& range) {
                // printf("discover_vertical_shells from %d to %d\n", range.begin(), range.end());
                for (size_t idx_layer = range.begin(); idx_layer < range.end(); ++ idx_layer) {
                    PROFILE_BLOCK(discover_vertical_shells_region_layer);

#ifdef SLIC3R_DEBUG_SLICE_PROCESSING
        			static size_t debug_idx = 0;
        			++ debug_idx;
#endif /* SLIC3R_DEBUG_SLICE_PROCESSING */

                    Layer       *layer               = this->layers[idx_layer];
                    LayerRegion *layerm              = layer->regions[idx_region];

#ifdef SLIC3R_DEBUG_SLICE_PROCESSING
                    layerm->export_region_slices_to_svg_debug("4_discover_vertical_shells-initial");
                    layerm->export_region_fill_surfaces_to_svg_debug("4_discover_vertical_shells-initial");
#endif /* SLIC3R_DEBUG_SLICE_PROCESSING */

                    Flow         solid_infill_flow   = layerm->flow(frSolidInfill);
                    coord_t      infill_line_spacing = solid_infill_flow.scaled_spacing(); 
                    // Find a union of perimeters below / above this surface to guarantee a minimum shell thickness.
                    Polygons shell;
                    Polygons holes;
#ifdef SLIC3R_DEBUG_SLICE_PROCESSING
                    ExPolygons shell_ex;
#endif /* SLIC3R_DEBUG_SLICE_PROCESSING */
                    float min_perimeter_infill_spacing = float(infill_line_spacing) * 1.05f;
                    {
                        PROFILE_BLOCK(discover_vertical_shells_region_layer_collect);
#if 0
// #ifdef SLIC3R_DEBUG_SLICE_PROCESSING
                        {
        					Slic3r::SVG svg_cummulative(debug_out_path("discover_vertical_shells-perimeters-before-union-run%d.svg", debug_idx), this->bounding_box());
                            for (int n = (int)idx_layer - n_extra_bottom_layers; n <= (int)idx_layer + n_extra_top_layers; ++ n) {
                                if (n < 0 || n >= (int)this->layers.size())
                                    continue;
                                ExPolygons &expolys = this->layers[n]->perimeter_expolygons;
                                for (size_t i = 0; i < expolys.size(); ++ i) {
        							Slic3r::SVG svg(debug_out_path("discover_vertical_shells-perimeters-before-union-run%d-layer%d-expoly%d.svg", debug_idx, n, i), get_extents(expolys[i]));
                                    svg.draw(expolys[i]);
                                    svg.draw_outline(expolys[i].contour, "black", scale_(0.05));
                                    svg.draw_outline(expolys[i].holes, "blue", scale_(0.05));
                                    svg.Close();

                                    svg_cummulative.draw(expolys[i]);
                                    svg_cummulative.draw_outline(expolys[i].contour, "black", scale_(0.05));
                                    svg_cummulative.draw_outline(expolys[i].holes, "blue", scale_(0.05));
                                }
                            }
                        }
#endif /* SLIC3R_DEBUG_SLICE_PROCESSING */
                        // Reset the top / bottom inflated regions caches of entries, which are out of the moving window.
                        bool hole_first = true;
                        for (int n = (int)idx_layer - n_extra_bottom_layers; n <= (int)idx_layer + n_extra_top_layers; ++ n)
                            if (n >= 0 && n < (int)this->layers.size()) {
                                Layer &neighbor_layer = *this->layers[n];
                                const DiscoverVerticalShellsCacheEntry &cache = cache_top_botom_regions[n];
                                if (hole_first) {
                                    hole_first = false;
                                    polygons_append(holes, cache.holes);
                                }
                                else if (! holes.empty()) {
                                    holes = intersection(holes, cache.holes);
                                }
                                size_t n_shell_old = shell.size();
                                if (n > int(idx_layer))
                                    // Collect top surfaces.
                                    polygons_append(shell, cache.top_surfaces);
                                else if (n < int(idx_layer))
                                    // Collect bottom and bottom bridge surfaces.
                                    polygons_append(shell, cache.bottom_surfaces);
                                // Running the union_ using the Clipper library piece by piece is cheaper 
                                // than running the union_ all at once.
                                if (n_shell_old < shell.size())
                                   shell = union_(shell, false);
                            }
#ifdef SLIC3R_DEBUG_SLICE_PROCESSING
                        {
        					Slic3r::SVG svg(debug_out_path("discover_vertical_shells-perimeters-before-union-%d.svg", debug_idx), get_extents(shell));
                            svg.draw(shell);
                            svg.draw_outline(shell, "black", scale_(0.05));
                            svg.Close(); 
                        }
#endif /* SLIC3R_DEBUG_SLICE_PROCESSING */
#if 0
                        {
                            PROFILE_BLOCK(discover_vertical_shells_region_layer_shell_);
        //                    shell = union_(shell, true);
                            shell = union_(shell, false); 
                        }
#endif
#ifdef SLIC3R_DEBUG_SLICE_PROCESSING
                        shell_ex = union_ex(shell, true);
#endif /* SLIC3R_DEBUG_SLICE_PROCESSING */
                    }

                    //if (shell.empty())
                    //    continue;

#ifdef SLIC3R_DEBUG_SLICE_PROCESSING
                    {
                        Slic3r::SVG svg(debug_out_path("discover_vertical_shells-perimeters-after-union-%d.svg", debug_idx), get_extents(shell));
                        svg.draw(shell_ex);
                        svg.draw_outline(shell_ex, "black", "blue", scale_(0.05));
                        svg.Close();  
                    }
#endif /* SLIC3R_DEBUG_SLICE_PROCESSING */

#ifdef SLIC3R_DEBUG_SLICE_PROCESSING
                    {
                        Slic3r::SVG svg(debug_out_path("discover_vertical_shells-internal-wshell-%d.svg", debug_idx), get_extents(shell));
                        svg.draw(layerm->fill_surfaces.filter_by_type(stInternal), "yellow", 0.5);
                        svg.draw_outline(layerm->fill_surfaces.filter_by_type(stInternal), "black", "blue", scale_(0.05));
                        svg.draw(shell_ex, "blue", 0.5);
                        svg.draw_outline(shell_ex, "black", "blue", scale_(0.05));
                        svg.Close();
                    } 
                    {
                        Slic3r::SVG svg(debug_out_path("discover_vertical_shells-internalvoid-wshell-%d.svg", debug_idx), get_extents(shell));
                        svg.draw(layerm->fill_surfaces.filter_by_type(stInternalVoid), "yellow", 0.5);
                        svg.draw_outline(layerm->fill_surfaces.filter_by_type(stInternalVoid), "black", "blue", scale_(0.05));
                        svg.draw(shell_ex, "blue", 0.5);
                        svg.draw_outline(shell_ex, "black", "blue", scale_(0.05));
                        svg.Close();
                    } 
                    {
                        Slic3r::SVG svg(debug_out_path("discover_vertical_shells-internalvoid-wshell-%d.svg", debug_idx), get_extents(shell));
                        svg.draw(layerm->fill_surfaces.filter_by_type(stInternalVoid), "yellow", 0.5);
                        svg.draw_outline(layerm->fill_surfaces.filter_by_type(stInternalVoid), "black", "blue", scale_(0.05));
                        svg.draw(shell_ex, "blue", 0.5);
                        svg.draw_outline(shell_ex, "black", "blue", scale_(0.05)); 
                        svg.Close();
                    } 
#endif /* SLIC3R_DEBUG_SLICE_PROCESSING */

                    // Trim the shells region by the internal & internal void surfaces.
                    const SurfaceType surfaceTypesInternal[] = { stInternal, stInternalVoid, stInternalSolid };
                    const Polygons    polygonsInternal = to_polygons(layerm->fill_surfaces.filter_by_types(surfaceTypesInternal, 3));
                    shell = intersection(shell, polygonsInternal, true);
                    polygons_append(shell, diff(polygonsInternal, holes));
                    if (shell.empty())
                        continue;

                    // Append the internal solids, so they will be merged with the new ones.
                    polygons_append(shell, to_polygons(layerm->fill_surfaces.filter_by_type(stInternalSolid)));

                    // These regions will be filled by a rectilinear full infill. Currently this type of infill
                    // only fills regions, which fit at least a single line. To avoid gaps in the sparse infill,
                    // make sure that this region does not contain parts narrower than the infill spacing width.
#ifdef SLIC3R_DEBUG_SLICE_PROCESSING
                    Polygons shell_before = shell;
#endif /* SLIC3R_DEBUG_SLICE_PROCESSING */
#if 1
                    // Intentionally inflate a bit more than how much the region has been shrunk, 
                    // so there will be some overlap between this solid infill and the other infill regions (mainly the sparse infill).
                    shell = offset2(shell, - 0.5f * min_perimeter_infill_spacing, 0.8f * min_perimeter_infill_spacing, ClipperLib::jtSquare);
                    if (shell.empty())
                        continue;
#else
                    // Ensure each region is at least 3x infill line width wide, so it could be filled in.
        //            float margin = float(infill_line_spacing) * 3.f;
                    float margin = float(infill_line_spacing) * 1.5f;
                    // we use a higher miterLimit here to handle areas with acute angles
                    // in those cases, the default miterLimit would cut the corner and we'd
                    // get a triangle in $too_narrow; if we grow it below then the shell
                    // would have a different shape from the external surface and we'd still
                    // have the same angle, so the next shell would be grown even more and so on.
                    Polygons too_narrow = diff(shell, offset2(shell, -margin, margin, ClipperLib::jtMiter, 5.), true);
                    if (! too_narrow.empty()) {
                        // grow the collapsing parts and add the extra area to  the neighbor layer 
                        // as well as to our original surfaces so that we support this 
                        // additional area in the next shell too
                        // make sure our grown surfaces don't exceed the fill area
                        polygons_append(shell, intersection(offset(too_narrow, margin), polygonsInternal));
                    }
#endif
                    ExPolygons new_internal_solid = intersection_ex(polygonsInternal, shell, false);
#ifdef SLIC3R_DEBUG_SLICE_PROCESSING
                    {
                        Slic3r::SVG svg(debug_out_path("discover_vertical_shells-regularized-%d.svg", debug_idx), get_extents(shell_before));
                        // Source shell.
                        svg.draw(union_ex(shell_before, true));
                        // Shell trimmed to the internal surfaces.
                        svg.draw_outline(union_ex(shell, true), "black", "blue", scale_(0.05));
                        // Regularized infill region.
                        svg.draw_outline(new_internal_solid, "red", "magenta", scale_(0.05));
                        svg.Close();  
                    }
#endif /* SLIC3R_DEBUG_SLICE_PROCESSING */

                    // Trim the internal & internalvoid by the shell.
                    Slic3r::ExPolygons new_internal = diff_ex(
                        to_polygons(layerm->fill_surfaces.filter_by_type(stInternal)),
                        shell,
                        false
                    );
                    Slic3r::ExPolygons new_internal_void = diff_ex(
                        to_polygons(layerm->fill_surfaces.filter_by_type(stInternalVoid)),
                        shell,
                        false
                    );

#ifdef SLIC3R_DEBUG_SLICE_PROCESSING
                    {
                        SVG::export_expolygons(debug_out_path("discover_vertical_shells-new_internal-%d.svg", debug_idx), get_extents(shell), new_internal, "black", "blue", scale_(0.05));
        				SVG::export_expolygons(debug_out_path("discover_vertical_shells-new_internal_void-%d.svg", debug_idx), get_extents(shell), new_internal_void, "black", "blue", scale_(0.05));
        				SVG::export_expolygons(debug_out_path("discover_vertical_shells-new_internal_solid-%d.svg", debug_idx), get_extents(shell), new_internal_solid, "black", "blue", scale_(0.05));
                    }
#endif /* SLIC3R_DEBUG_SLICE_PROCESSING */

                    // Assign resulting internal surfaces to layer.
                    const SurfaceType surfaceTypesKeep[] = { stTop, stBottom, stBottomBridge };
                    layerm->fill_surfaces.keep_types(surfaceTypesKeep, sizeof(surfaceTypesKeep)/sizeof(SurfaceType));
                    layerm->fill_surfaces.append(new_internal,       stInternal);
                    layerm->fill_surfaces.append(new_internal_void,  stInternalVoid);
                    layerm->fill_surfaces.append(new_internal_solid, stInternalSolid);
                } // for each layer
            }); 
        BOOST_LOG_TRIVIAL(debug) << "Discovering vertical shells for region " << idx_region << " in parallel - end";

#ifdef SLIC3R_DEBUG_SLICE_PROCESSING
		for (size_t idx_layer = 0; idx_layer < this->layers.size(); ++idx_layer) {
			LayerRegion *layerm = this->layers[idx_layer]->get_region(idx_region);
			layerm->export_region_slices_to_svg_debug("4_discover_vertical_shells-final");
			layerm->export_region_fill_surfaces_to_svg_debug("4_discover_vertical_shells-final");
		}
#endif /* SLIC3R_DEBUG_SLICE_PROCESSING */
    } // for each region

    // Write the profiler measurements to file
//    PROFILE_UPDATE();
//    PROFILE_OUTPUT(debug_out_path("discover_vertical_shells-profile.txt").c_str());
}

/* This method applies bridge flow to the first internal solid layer above
   sparse infill */
void PrintObject::bridge_over_infill()
{
    BOOST_LOG_TRIVIAL(info) << "Bridge over infill...";

    FOREACH_REGION(this->_print, region) {
        size_t region_id = region - this->_print->regions.begin();
        
        // skip bridging in case there are no voids
        if ((*region)->config.fill_density.value == 100) continue;
        
        // get bridge flow
        Flow bridge_flow = (*region)->flow(
            frSolidInfill,
            -1,     // layer height, not relevant for bridge flow
            true,   // bridge
            false,  // first layer
            -1,     // custom width, not relevant for bridge flow
            *this
        );
        
        FOREACH_LAYER(this, layer_it) {
            // skip first layer
            if (layer_it == this->layers.begin()) continue;
            
            Layer* layer        = *layer_it;
            LayerRegion* layerm = layer->regions[region_id];
            
            // extract the stInternalSolid surfaces that might be transformed into bridges
            Polygons internal_solid;
            layerm->fill_surfaces.filter_by_type(stInternalSolid, &internal_solid);
            
            // check whether the lower area is deep enough for absorbing the extra flow
            // (for obvious physical reasons but also for preventing the bridge extrudates
            // from overflowing in 3D preview)
            ExPolygons to_bridge;
            {
                Polygons to_bridge_pp = internal_solid;
                
                // iterate through lower layers spanned by bridge_flow
                double bottom_z = layer->print_z - bridge_flow.height;
                for (int i = int(layer_it - this->layers.begin()) - 1; i >= 0; --i) {
                    const Layer* lower_layer = this->layers[i];
                    
                    // stop iterating if layer is lower than bottom_z
                    if (lower_layer->print_z < bottom_z) break;
                    
                    // iterate through regions and collect internal surfaces
                    Polygons lower_internal;
                    FOREACH_LAYERREGION(lower_layer, lower_layerm_it)
                        (*lower_layerm_it)->fill_surfaces.filter_by_type(stInternal, &lower_internal);
                    
                    // intersect such lower internal surfaces with the candidate solid surfaces
                    to_bridge_pp = intersection(to_bridge_pp, lower_internal);
                }
                
                // there's no point in bridging too thin/short regions
                //FIXME Vojtech: The offset2 function is not a geometric offset, 
                // therefore it may create 1) gaps, and 2) sharp corners, which are outside the original contour.
                // The gaps will be filled by a separate region, which makes the infill less stable and it takes longer.
                {
                    float min_width = float(bridge_flow.scaled_width()) * 3.f;
                    to_bridge_pp = offset2(to_bridge_pp, -min_width, +min_width);
                }
                
                if (to_bridge_pp.empty()) continue;
                
                // convert into ExPolygons
                to_bridge = union_ex(to_bridge_pp);
            }
            
            #ifdef SLIC3R_DEBUG
            printf("Bridging " PRINTF_ZU " internal areas at layer " PRINTF_ZU "\n", to_bridge.size(), layer->id());
            #endif
            
            // compute the remaning internal solid surfaces as difference
            ExPolygons not_to_bridge = diff_ex(internal_solid, to_polygons(to_bridge), true);
            to_bridge = intersection_ex(to_polygons(to_bridge), internal_solid, true);
            // build the new collection of fill_surfaces
            layerm->fill_surfaces.remove_type(stInternalSolid);
            for (ExPolygon &ex : to_bridge)
                layerm->fill_surfaces.surfaces.push_back(Surface(stInternalBridge, ex));
            for (ExPolygon &ex : not_to_bridge)
                layerm->fill_surfaces.surfaces.push_back(Surface(stInternalSolid, ex));            
            /*
            # exclude infill from the layers below if needed
            # see discussion at https://github.com/alexrj/Slic3r/issues/240
            # Update: do not exclude any infill. Sparse infill is able to absorb the excess material.
            if (0) {
                my $excess = $layerm->extruders->{infill}->bridge_flow->width - $layerm->height;
                for (my $i = $layer_id-1; $excess >= $self->get_layer($i)->height; $i--) {
                    Slic3r::debugf "  skipping infill below those areas at layer %d\n", $i;
                    foreach my $lower_layerm (@{$self->get_layer($i)->regions}) {
                        my @new_surfaces = ();
                        # subtract the area from all types of surfaces
                        foreach my $group (@{$lower_layerm->fill_surfaces->group}) {
                            push @new_surfaces, map $group->[0]->clone(expolygon => $_),
                                @{diff_ex(
                                    [ map $_->p, @$group ],
                                    [ map @$_, @$to_bridge ],
                                )};
                            push @new_surfaces, map Slic3r::Surface->new(
                                expolygon       => $_,
                                surface_type    => S_TYPE_INTERNALVOID,
                            ), @{intersection_ex(
                                [ map $_->p, @$group ],
                                [ map @$_, @$to_bridge ],
                            )};
                        }
                        $lower_layerm->fill_surfaces->clear;
                        $lower_layerm->fill_surfaces->append($_) for @new_surfaces;
                    }
                    
                    $excess -= $self->get_layer($i)->height;
                }
            }
            */

#ifdef SLIC3R_DEBUG_SLICE_PROCESSING
            layerm->export_region_slices_to_svg_debug("7_bridge_over_infill");
            layerm->export_region_fill_surfaces_to_svg_debug("7_bridge_over_infill");
#endif /* SLIC3R_DEBUG_SLICE_PROCESSING */
        }
    }
}

SlicingParameters PrintObject::slicing_parameters() const
{
    return SlicingParameters::create_from_config(
        this->print()->config, this->config, 
        unscale<double>(this->size(2)), this->print()->object_extruders());
}

bool PrintObject::update_layer_height_profile(std::vector<coordf_t> &layer_height_profile) const
{
    bool updated = false;

    // If the layer height profile is not set, try to use the one stored at the ModelObject.
    if (layer_height_profile.empty() && layer_height_profile.data() != this->model_object()->layer_height_profile.data()) {
        layer_height_profile = this->model_object()->layer_height_profile;
        updated = true;
    }

    // Verify the layer_height_profile.
    SlicingParameters slicing_params = this->slicing_parameters();
    if (! layer_height_profile.empty() && 
            // Must not be of even length.
            ((layer_height_profile.size() & 1) != 0 || 
            // Last entry must be at the top of the object.
             std::abs(layer_height_profile[layer_height_profile.size() - 2] - slicing_params.object_print_z_height()) > 1e-3))
        layer_height_profile.clear();

    if (layer_height_profile.empty()) {
        if (0)
//        if (this->layer_height_profile.empty())
            layer_height_profile = layer_height_profile_adaptive(slicing_params, this->layer_height_ranges,
                this->model_object()->volumes);
        else
            layer_height_profile = layer_height_profile_from_ranges(slicing_params, this->layer_height_ranges);
        updated = true;
    }
    return updated;
}

// This must be called from the main thread as it modifies the layer_height_profile.
bool PrintObject::update_layer_height_profile()
{
    // If the layer height profile has been marked as invalid for some reason (modified at the UI level 
    // or invalidated due to the slicing parameters), clear it now.
    if (! this->layer_height_profile_valid) { 
        this->layer_height_profile.clear();
        this->layer_height_profile_valid = true;
    }
    return this->update_layer_height_profile(this->layer_height_profile);
}

// 1) Decides Z positions of the layers,
// 2) Initializes layers and their regions
// 3) Slices the object meshes
// 4) Slices the modifier meshes and reclassifies the slices of the object meshes by the slices of the modifier meshes
// 5) Applies size compensation (offsets the slices in XY plane)
// 6) Replaces bad slices by the slices reconstructed from the upper/lower layer
// Resulting expolygons of layer regions are marked as Internal.
//
// this should be idempotent
void PrintObject::_slice()
{
    BOOST_LOG_TRIVIAL(info) << "Slicing objects...";

    this->typed_slices = false;

#ifdef SLIC3R_PROFILE
    // Disable parallelization so the Shiny profiler works
    static tbb::task_scheduler_init *tbb_init = nullptr;
    tbb_init = new tbb::task_scheduler_init(1);
#endif

    SlicingParameters slicing_params = this->slicing_parameters();

    // 1) Initialize layers and their slice heights.
    std::vector<float> slice_zs;
    {
        this->clear_layers();
        // Object layers (pairs of bottom/top Z coordinate), without the raft.
        std::vector<coordf_t> object_layers = generate_object_layers(slicing_params, this->layer_height_profile);
        // Reserve object layers for the raft. Last layer of the raft is the contact layer.
        int id = int(slicing_params.raft_layers());
        slice_zs.reserve(object_layers.size());
        Layer *prev = nullptr;
        for (size_t i_layer = 0; i_layer < object_layers.size(); i_layer += 2) {
            coordf_t lo = object_layers[i_layer];
            coordf_t hi = object_layers[i_layer + 1];
            coordf_t slice_z = 0.5 * (lo + hi);
            Layer *layer = this->add_layer(id ++, hi - lo, hi + slicing_params.object_print_z_min, slice_z);
            slice_zs.push_back(float(slice_z));
            if (prev != nullptr) {
                prev->upper_layer = layer;
                layer->lower_layer = prev;
            }
            // Make sure all layers contain layer region objects for all regions.
            for (size_t region_id = 0; region_id < this->print()->regions.size(); ++ region_id)
                layer->add_region(this->print()->regions[region_id]);
            prev = layer;
        }
    }
    
    // Slice all non-modifier volumes.
    for (size_t region_id = 0; region_id < this->print()->regions.size(); ++ region_id) {
        BOOST_LOG_TRIVIAL(debug) << "Slicing objects - region " << region_id;
        std::vector<ExPolygons> expolygons_by_layer = this->_slice_region(region_id, slice_zs, false);
        BOOST_LOG_TRIVIAL(debug) << "Slicing objects - append slices " << region_id << " start";
        for (size_t layer_id = 0; layer_id < expolygons_by_layer.size(); ++ layer_id)
            this->layers[layer_id]->regions[region_id]->slices.append(std::move(expolygons_by_layer[layer_id]), stInternal);
        BOOST_LOG_TRIVIAL(debug) << "Slicing objects - append slices " << region_id << " end";
    }

    // Slice all modifier volumes.
    if (this->print()->regions.size() > 1) {
        for (size_t region_id = 0; region_id < this->print()->regions.size(); ++ region_id) {
            BOOST_LOG_TRIVIAL(debug) << "Slicing modifier volumes - region " << region_id;
            std::vector<ExPolygons> expolygons_by_layer = this->_slice_region(region_id, slice_zs, true);
            // loop through the other regions and 'steal' the slices belonging to this one
            BOOST_LOG_TRIVIAL(debug) << "Slicing modifier volumes - stealing " << region_id << " start";
            for (size_t other_region_id = 0; other_region_id < this->print()->regions.size(); ++ other_region_id) {
                if (region_id == other_region_id)
                    continue;
                for (size_t layer_id = 0; layer_id < expolygons_by_layer.size(); ++ layer_id) {
                    Layer       *layer = layers[layer_id];
                    LayerRegion *layerm = layer->regions[region_id];
                    LayerRegion *other_layerm = layer->regions[other_region_id];
                    if (layerm == nullptr || other_layerm == nullptr)
                        continue;
                    Polygons other_slices = to_polygons(other_layerm->slices);
                    ExPolygons my_parts = intersection_ex(other_slices, to_polygons(expolygons_by_layer[layer_id]));
                    if (my_parts.empty())
                        continue;
                    // Remove such parts from original region.
                    other_layerm->slices.set(diff_ex(other_slices, to_polygons(my_parts)), stInternal);
                    // Append new parts to our region.
                    layerm->slices.append(std::move(my_parts), stInternal);
                }
            }
            BOOST_LOG_TRIVIAL(debug) << "Slicing modifier volumes - stealing " << region_id << " end";
        }
    }
    
    BOOST_LOG_TRIVIAL(debug) << "Slicing objects - removing top empty layers";
    while (! this->layers.empty()) {
        const Layer *layer = this->layers.back();
        for (size_t region_id = 0; region_id < this->print()->regions.size(); ++ region_id)
            if (layer->regions[region_id] != nullptr && ! layer->regions[region_id]->slices.empty())
                // Non empty layer.
                goto end;
        delete layer;
        this->layers.pop_back();
		if (! this->layers.empty())
			this->layers.back()->upper_layer = nullptr;
    }
end:
    ;

    BOOST_LOG_TRIVIAL(debug) << "Slicing objects - make_slices in parallel - begin";
    tbb::parallel_for(
        tbb::blocked_range<size_t>(0, this->layers.size()),
        [this](const tbb::blocked_range<size_t>& range) {
            for (size_t layer_id = range.begin(); layer_id < range.end(); ++ layer_id) {
                Layer *layer = this->layers[layer_id];
                // Apply size compensation and perform clipping of multi-part objects.
                float delta = float(scale_(this->config.xy_size_compensation.value));
                if (layer_id == 0)
                    delta -= float(scale_(this->config.elefant_foot_compensation.value));
                bool  scale = delta != 0.f;
                bool  clip  = this->config.clip_multipart_objects.value || delta > 0.f;
                if (layer->regions.size() == 1) {
                    if (scale) {
                        // Single region, growing or shrinking.
                        LayerRegion *layerm = layer->regions.front();
                        layerm->slices.set(offset_ex(to_expolygons(std::move(layerm->slices.surfaces)), delta), stInternal);
                    }
                } else if (scale || clip) {
                    // Multiple regions, growing, shrinking or just clipping one region by the other.
                    // When clipping the regions, priority is given to the first regions.
                    Polygons processed;
        			for (size_t region_id = 0; region_id < layer->regions.size(); ++ region_id) {
                        LayerRegion *layerm = layer->regions[region_id];
        				ExPolygons slices = to_expolygons(std::move(layerm->slices.surfaces));
        				if (scale)
        					slices = offset_ex(slices, delta);
                        if (region_id > 0 && clip) 
                            // Trim by the slices of already processed regions.
                            slices = diff_ex(to_polygons(std::move(slices)), processed);
                        if (clip && region_id + 1 < layer->regions.size())
                            // Collect the already processed regions to trim the to be processed regions.
                            polygons_append(processed, slices);
                        layerm->slices.set(std::move(slices), stInternal);
                    }
                }
                // Merge all regions' slices to get islands, chain them by a shortest path.
                layer->make_slices();
            }
        });
    BOOST_LOG_TRIVIAL(debug) << "Slicing objects - make_slices in parallel - end";
}

std::vector<ExPolygons> PrintObject::_slice_region(size_t region_id, const std::vector<float> &z, bool modifier)
{
    std::vector<const ModelVolume*> volumes;
    if (region_id < this->region_volumes.size()) {
<<<<<<< HEAD
        std::vector<int> &volumes = this->region_volumes[region_id];
        if (! volumes.empty()) {
            // Compose mesh.
            //FIXME better to perform slicing over each volume separately and then to use a Boolean operation to merge them.
            TriangleMesh mesh;
            for (int volume_id : volumes) {
                ModelVolume *volume = this->model_object()->volumes[volume_id];
                if (volume->modifier == modifier)
                    mesh.merge(volume->mesh);
            }
            if (mesh.stl.stats.number_of_facets > 0) {
                // transform mesh
                // we ignore the per-instance transformations currently and only 
                // consider the first one
                this->model_object()->instances.front()->transform_mesh(&mesh, true);
                // align mesh to Z = 0 (it should be already aligned actually) and apply XY shift
                mesh.translate(- unscale<float>(this->_copies_shift(0)), - unscale<float>(this->_copies_shift(1)), - float(this->model_object()->bounding_box().min(2)));
                // perform actual slicing
                TriangleMeshSlicer mslicer(&mesh);
                mslicer.slice(z, &layers);
            }
=======
        for (int volume_id : this->region_volumes[region_id]) {
            const ModelVolume *volume = this->model_object()->volumes[volume_id];
            if (modifier ? volume->is_modifier() : volume->is_model_part())
                volumes.emplace_back(volume);
        }
    }
    return this->_slice_volumes(z, volumes);
}

std::vector<ExPolygons> PrintObject::slice_support_enforcers() const
{
    std::vector<const ModelVolume*> volumes;
    for (const ModelVolume *volume : this->model_object()->volumes)
        if (volume->is_support_enforcer())
            volumes.emplace_back(volume);
    std::vector<float> zs;
    zs.reserve(this->layers.size());
    for (const Layer *l : this->layers)
        zs.emplace_back(l->slice_z);
    return this->_slice_volumes(zs, volumes);
}

std::vector<ExPolygons> PrintObject::slice_support_blockers() const
{
    std::vector<const ModelVolume*> volumes;
    for (const ModelVolume *volume : this->model_object()->volumes)
        if (volume->is_support_blocker())
            volumes.emplace_back(volume);
    std::vector<float> zs;
    zs.reserve(this->layers.size());
    for (const Layer *l : this->layers)
        zs.emplace_back(l->slice_z);
    return this->_slice_volumes(zs, volumes);
}

std::vector<ExPolygons> PrintObject::_slice_volumes(const std::vector<float> &z, const std::vector<const ModelVolume*> &volumes) const
{
    std::vector<ExPolygons> layers;
    if (! volumes.empty()) {
        // Compose mesh.
        //FIXME better to perform slicing over each volume separately and then to use a Boolean operation to merge them.
        TriangleMesh mesh;
        for (const ModelVolume *v : volumes)
            mesh.merge(v->mesh);
        if (mesh.stl.stats.number_of_facets > 0) {
            // transform mesh
            // we ignore the per-instance transformations currently and only 
            // consider the first one
            this->model_object()->instances.front()->transform_mesh(&mesh, true);
            // align mesh to Z = 0 (it should be already aligned actually) and apply XY shift
            mesh.translate(- float(unscale(this->_copies_shift.x)), - float(unscale(this->_copies_shift.y)), -float(this->model_object()->bounding_box().min.z));
            // perform actual slicing
            TriangleMeshSlicer mslicer(&mesh);
            mslicer.slice(z, &layers);
>>>>>>> 4ec4c936
        }
    }
    return layers;
}

std::string PrintObject::_fix_slicing_errors()
{
    // Collect layers with slicing errors.
    // These layers will be fixed in parallel.
    std::vector<size_t> buggy_layers;
    buggy_layers.reserve(this->layers.size());
    for (size_t idx_layer = 0; idx_layer < this->layers.size(); ++ idx_layer)
        if (this->layers[idx_layer]->slicing_errors)
            buggy_layers.push_back(idx_layer);

    BOOST_LOG_TRIVIAL(debug) << "Slicing objects - fixing slicing errors in parallel - begin";
    tbb::parallel_for(
        tbb::blocked_range<size_t>(0, buggy_layers.size()),
        [this, &buggy_layers](const tbb::blocked_range<size_t>& range) {
            for (size_t buggy_layer_idx = range.begin(); buggy_layer_idx < range.end(); ++ buggy_layer_idx) {
                size_t idx_layer = buggy_layers[buggy_layer_idx];
                Layer *layer     = this->layers[idx_layer];
                assert(layer->slicing_errors);
                // Try to repair the layer surfaces by merging all contours and all holes from neighbor layers.
                // BOOST_LOG_TRIVIAL(trace) << "Attempting to repair layer" << idx_layer;
                for (size_t region_id = 0; region_id < layer->regions.size(); ++ region_id) {
                    LayerRegion *layerm = layer->regions[region_id];
                    // Find the first valid layer below / above the current layer.
                    const Surfaces *upper_surfaces = nullptr;
                    const Surfaces *lower_surfaces = nullptr;
                    for (size_t j = idx_layer + 1; j < this->layers.size(); ++ j)
                        if (! this->layers[j]->slicing_errors) {
                            upper_surfaces = &this->layers[j]->regions[region_id]->slices.surfaces;
                            break;
                        }
                    for (int j = int(idx_layer) - 1; j >= 0; -- j)
                        if (! this->layers[j]->slicing_errors) {
                            lower_surfaces = &this->layers[j]->regions[region_id]->slices.surfaces;
                            break;
                        }
                    // Collect outer contours and holes from the valid layers above & below.
                    Polygons outer;
                    outer.reserve(
                        ((upper_surfaces == nullptr) ? 0 : upper_surfaces->size()) + 
                        ((lower_surfaces == nullptr) ? 0 : lower_surfaces->size()));
                    size_t num_holes = 0;
                    if (upper_surfaces)
                        for (const auto &surface : *upper_surfaces) {
                            outer.push_back(surface.expolygon.contour);
                            num_holes += surface.expolygon.holes.size();
                        }
                    if (lower_surfaces)
                        for (const auto &surface : *lower_surfaces) {
                            outer.push_back(surface.expolygon.contour);
                            num_holes += surface.expolygon.holes.size();
                        }
                    Polygons holes;
                    holes.reserve(num_holes);
                    if (upper_surfaces)
                        for (const auto &surface : *upper_surfaces)
                            polygons_append(holes, surface.expolygon.holes);
                    if (lower_surfaces)
                        for (const auto &surface : *lower_surfaces)
                            polygons_append(holes, surface.expolygon.holes);
                    layerm->slices.set(diff_ex(union_(outer), holes, false), stInternal);
                }
                // Update layer slices after repairing the single regions.
                layer->make_slices();
            }
        });
    BOOST_LOG_TRIVIAL(debug) << "Slicing objects - fixing slicing errors in parallel - end";

    // remove empty layers from bottom
    while (! this->layers.empty() && this->layers.front()->slices.expolygons.empty()) {
        delete this->layers.front();
        this->layers.erase(this->layers.begin());
        this->layers.front()->lower_layer = nullptr;
        for (size_t i = 0; i < this->layers.size(); ++ i)
            this->layers[i]->set_id(this->layers[i]->id() - 1);
    }

    return buggy_layers.empty() ? "" :
        "The model has overlapping or self-intersecting facets. I tried to repair it, "
        "however you might want to check the results or repair the input file and retry.\n";
}

// Simplify the sliced model, if "resolution" configuration parameter > 0.
// The simplification is problematic, because it simplifies the slices independent from each other,
// which makes the simplified discretization visible on the object surface.
void PrintObject::_simplify_slices(double distance)
{
    BOOST_LOG_TRIVIAL(debug) << "Slicing objects - siplifying slices in parallel - begin";
    tbb::parallel_for(
        tbb::blocked_range<size_t>(0, this->layers.size()),
        [this, distance](const tbb::blocked_range<size_t>& range) {
            for (size_t layer_idx = range.begin(); layer_idx < range.end(); ++ layer_idx) {
                Layer *layer = this->layers[layer_idx];
                for (size_t region_idx = 0; region_idx < layer->regions.size(); ++ region_idx)
                    layer->regions[region_idx]->slices.simplify(distance);
                layer->slices.simplify(distance);
            }
        });
    BOOST_LOG_TRIVIAL(debug) << "Slicing objects - siplifying slices in parallel - end";
}

void PrintObject::_make_perimeters()
{
    if (!this->is_printable())
        return;

    if (this->state.is_done(posPerimeters)) return;
    this->state.set_started(posPerimeters);

    BOOST_LOG_TRIVIAL(info) << "Generating perimeters...";
    
    // merge slices if they were split into types
    if (this->typed_slices) {
        FOREACH_LAYER(this, layer_it)
            (*layer_it)->merge_slices();
        this->typed_slices = false;
        this->state.invalidate(posPrepareInfill);
    }
    
    // compare each layer to the one below, and mark those slices needing
    // one additional inner perimeter, like the top of domed objects-
    
    // this algorithm makes sure that at least one perimeter is overlapping
    // but we don't generate any extra perimeter if fill density is zero, as they would be floating
    // inside the object - infill_only_where_needed should be the method of choice for printing
    // hollow objects
    FOREACH_REGION(this->_print, region_it) {
        size_t region_id = region_it - this->_print->regions.begin();
        const PrintRegion &region = **region_it;
        
        if (!region.config.extra_perimeters
            || region.config.perimeters == 0
            || region.config.fill_density == 0
            || this->layer_count() < 2)
            continue;
        
        BOOST_LOG_TRIVIAL(debug) << "Generating extra perimeters for region " << region_id << " in parallel - start";
        tbb::parallel_for(
            tbb::blocked_range<size_t>(0, this->layers.size() - 1),
            [this, &region, region_id](const tbb::blocked_range<size_t>& range) {
                for (size_t layer_idx = range.begin(); layer_idx < range.end(); ++ layer_idx) {
                    LayerRegion &layerm                     = *this->layers[layer_idx]->regions[region_id];
                    const LayerRegion &upper_layerm         = *this->layers[layer_idx+1]->regions[region_id];
                    const Polygons upper_layerm_polygons    = upper_layerm.slices;
                    // Filter upper layer polygons in intersection_ppl by their bounding boxes?
                    // my $upper_layerm_poly_bboxes= [ map $_->bounding_box, @{$upper_layerm_polygons} ];
                    const double total_loop_length      = total_length(upper_layerm_polygons);
                    const coord_t perimeter_spacing     = layerm.flow(frPerimeter).scaled_spacing();
                    const Flow ext_perimeter_flow       = layerm.flow(frExternalPerimeter);
                    const coord_t ext_perimeter_width   = ext_perimeter_flow.scaled_width();
                    const coord_t ext_perimeter_spacing = ext_perimeter_flow.scaled_spacing();

                    for (Surface &slice : layerm.slices.surfaces) {
                        for (;;) {
                            // compute the total thickness of perimeters
                            const coord_t perimeters_thickness = ext_perimeter_width/2 + ext_perimeter_spacing/2
                                + (region.config.perimeters-1 + slice.extra_perimeters) * perimeter_spacing;
                            // define a critical area where we don't want the upper slice to fall into
                            // (it should either lay over our perimeters or outside this area)
                            const coord_t critical_area_depth = coord_t(perimeter_spacing * 1.5);
                            const Polygons critical_area = diff(
                                offset(slice.expolygon, float(- perimeters_thickness)),
                                offset(slice.expolygon, float(- perimeters_thickness - critical_area_depth))
                            );
                            // check whether a portion of the upper slices falls inside the critical area
                            const Polylines intersection = intersection_pl(to_polylines(upper_layerm_polygons), critical_area);
                            // only add an additional loop if at least 30% of the slice loop would benefit from it
                            if (total_length(intersection) <=  total_loop_length*0.3)
                                break;
                            /*
                            if (0) {
                                require "Slic3r/SVG.pm";
                                Slic3r::SVG::output(
                                    "extra.svg",
                                    no_arrows   => 1,
                                    expolygons  => union_ex($critical_area),
                                    polylines   => [ map $_->split_at_first_point, map $_->p, @{$upper_layerm->slices} ],
                                );
                            }
                            */
                            ++ slice.extra_perimeters;
                        }
                        #ifdef DEBUG
                            if (slice.extra_perimeters > 0)
                                printf("  adding %d more perimeter(s) at layer %zu\n", slice.extra_perimeters, layer_idx);
                        #endif
                    }
                }
            });
        BOOST_LOG_TRIVIAL(debug) << "Generating extra perimeters for region " << region_id << " in parallel - end";
    }

    BOOST_LOG_TRIVIAL(debug) << "Generating perimeters in parallel - start";
    tbb::parallel_for(
        tbb::blocked_range<size_t>(0, this->layers.size()),
        [this](const tbb::blocked_range<size_t>& range) {
            for (size_t layer_idx = range.begin(); layer_idx < range.end(); ++ layer_idx)
                this->layers[layer_idx]->make_perimeters();
        }
    );
    BOOST_LOG_TRIVIAL(debug) << "Generating perimeters in parallel - end";

    /*
        simplify slices (both layer and region slices),
        we only need the max resolution for perimeters
    ### This makes this method not-idempotent, so we keep it disabled for now.
    ###$self->_simplify_slices(&Slic3r::SCALED_RESOLUTION);
    */
    
    this->state.set_done(posPerimeters);
}

void PrintObject::_infill()
{
    if (!this->is_printable())
        return;

    if (this->state.is_done(posInfill)) return;
    this->state.set_started(posInfill);
    
    BOOST_LOG_TRIVIAL(debug) << "Filling layers in parallel - start";
    tbb::parallel_for(
        tbb::blocked_range<size_t>(0, this->layers.size()),
        [this](const tbb::blocked_range<size_t>& range) {
            for (size_t layer_idx = range.begin(); layer_idx < range.end(); ++ layer_idx)
                this->layers[layer_idx]->make_fills();
        }
    );
    BOOST_LOG_TRIVIAL(debug) << "Filling layers in parallel - end";

    /*  we could free memory now, but this would make this step not idempotent
    ### $_->fill_surfaces->clear for map @{$_->regions}, @{$object->layers};
    */
    
    this->state.set_done(posInfill);
}

// Only active if config->infill_only_where_needed. This step trims the sparse infill,
// so it acts as an internal support. It maintains all other infill types intact.
// Here the internal surfaces and perimeters have to be supported by the sparse infill.
//FIXME The surfaces are supported by a sparse infill, but the sparse infill is only as large as the area to support.
// Likely the sparse infill will not be anchored correctly, so it will not work as intended.
// Also one wishes the perimeters to be supported by a full infill.
// Idempotence of this method is guaranteed by the fact that we don't remove things from
// fill_surfaces but we only turn them into VOID surfaces, thus preserving the boundaries.
void PrintObject::clip_fill_surfaces()
{
    if (! this->config.infill_only_where_needed.value ||
        ! std::any_of(this->print()->regions.begin(), this->print()->regions.end(), 
            [](const PrintRegion *region) { return region->config.fill_density > 0; }))
        return;

    // We only want infill under ceilings; this is almost like an
    // internal support material.
    // Proceed top-down, skipping the bottom layer.
    Polygons upper_internal;
    for (int layer_id = int(this->layers.size()) - 1; layer_id > 0; -- layer_id) {
        Layer *layer       = this->layers[layer_id];
        Layer *lower_layer = this->layers[layer_id - 1];
        // Detect things that we need to support.
        // Cummulative slices.
        Polygons slices;
        for (const ExPolygon &expoly : layer->slices.expolygons)
            polygons_append(slices, to_polygons(expoly));
        // Cummulative fill surfaces.
        Polygons fill_surfaces;
        // Solid surfaces to be supported.
        Polygons overhangs;
        for (const LayerRegion *layerm : layer->regions)
            for (const Surface &surface : layerm->fill_surfaces.surfaces) {
                Polygons polygons = to_polygons(surface.expolygon);
                if (surface.is_solid())
                    polygons_append(overhangs, polygons);
                polygons_append(fill_surfaces, std::move(polygons));
            }
        Polygons lower_layer_fill_surfaces;
        Polygons lower_layer_internal_surfaces;
        for (const LayerRegion *layerm : lower_layer->regions)
            for (const Surface &surface : layerm->fill_surfaces.surfaces) {
                Polygons polygons = to_polygons(surface.expolygon);
                if (surface.surface_type == stInternal || surface.surface_type == stInternalVoid)
                    polygons_append(lower_layer_internal_surfaces, polygons);
                polygons_append(lower_layer_fill_surfaces, std::move(polygons));
            }
        // We also need to support perimeters when there's at least one full unsupported loop
        {
            // Get perimeters area as the difference between slices and fill_surfaces
            // Only consider the area that is not supported by lower perimeters
            Polygons perimeters = intersection(diff(slices, fill_surfaces), lower_layer_fill_surfaces);
            // Only consider perimeter areas that are at least one extrusion width thick.
            //FIXME Offset2 eats out from both sides, while the perimeters are create outside in.
            //Should the pw not be half of the current value?
            float pw = FLT_MAX;
            for (const LayerRegion *layerm : layer->regions)
                pw = std::min<float>(pw, layerm->flow(frPerimeter).scaled_width());
            // Append such thick perimeters to the areas that need support
            polygons_append(overhangs, offset2(perimeters, -pw, +pw));
        }
        // Find new internal infill.
        polygons_append(overhangs, std::move(upper_internal));
        upper_internal = intersection(overhangs, lower_layer_internal_surfaces);
        // Apply new internal infill to regions.
        for (LayerRegion *layerm : lower_layer->regions) {
            if (layerm->region()->config.fill_density.value == 0)
                continue;
            SurfaceType internal_surface_types[] = { stInternal, stInternalVoid };
            Polygons internal;
            for (Surface &surface : layerm->fill_surfaces.surfaces)
                if (surface.surface_type == stInternal || surface.surface_type == stInternalVoid)
                    polygons_append(internal, std::move(surface.expolygon));
            layerm->fill_surfaces.remove_types(internal_surface_types, 2);
            layerm->fill_surfaces.append(intersection_ex(internal, upper_internal, true), stInternal);
            layerm->fill_surfaces.append(diff_ex        (internal, upper_internal, true), stInternalVoid);
            // If there are voids it means that our internal infill is not adjacent to
            // perimeters. In this case it would be nice to add a loop around infill to
            // make it more robust and nicer. TODO.
#ifdef SLIC3R_DEBUG_SLICE_PROCESSING
            layerm->export_region_fill_surfaces_to_svg_debug("6_clip_fill_surfaces");
#endif
        }
    }
}

void PrintObject::discover_horizontal_shells()
{
    BOOST_LOG_TRIVIAL(trace) << "discover_horizontal_shells()";
    
    for (size_t region_id = 0; region_id < this->print()->regions.size(); ++ region_id) {
        for (int i = 0; i < int(this->layers.size()); ++ i) {
            LayerRegion       *layerm = this->layers[i]->regions[region_id];
            PrintRegionConfig &region_config = layerm->region()->config;
            if (region_config.solid_infill_every_layers.value > 0 && region_config.fill_density.value > 0 &&
                (i % region_config.solid_infill_every_layers) == 0) {
                // Insert a solid internal layer. Mark stInternal surfaces as stInternalSolid or stInternalBridge.
                SurfaceType type = (region_config.fill_density == 100) ? stInternalSolid : stInternalBridge;
                for (Surface &surface : layerm->fill_surfaces.surfaces)
                    if (surface.surface_type == stInternal)
                        surface.surface_type = type;
            }

            // If ensure_vertical_shell_thickness, then the rest has already been performed by discover_vertical_shells().
            if (region_config.ensure_vertical_shell_thickness.value)
                continue;
            
            for (int idx_surface_type = 0; idx_surface_type < 3; ++ idx_surface_type) {
                SurfaceType type = (idx_surface_type == 0) ? stTop : (idx_surface_type == 1) ? stBottom : stBottomBridge;
                // Find slices of current type for current layer.
                // Use slices instead of fill_surfaces, because they also include the perimeter area,
                // which needs to be propagated in shells; we need to grow slices like we did for
                // fill_surfaces though. Using both ungrown slices and grown fill_surfaces will
                // not work in some situations, as there won't be any grown region in the perimeter 
                // area (this was seen in a model where the top layer had one extra perimeter, thus
                // its fill_surfaces were thinner than the lower layer's infill), however it's the best
                // solution so far. Growing the external slices by EXTERNAL_INFILL_MARGIN will put
                // too much solid infill inside nearly-vertical slopes.

                // Surfaces including the area of perimeters. Everything, that is visible from the top / bottom
                // (not covered by a layer above / below).
                // This does not contain the areas covered by perimeters!
                Polygons solid;
                for (const Surface &surface : layerm->slices.surfaces)
                    if (surface.surface_type == type)
                        polygons_append(solid, to_polygons(surface.expolygon));
                // Infill areas (slices without the perimeters).
                for (const Surface &surface : layerm->fill_surfaces.surfaces)
                    if (surface.surface_type == type)
                        polygons_append(solid, to_polygons(surface.expolygon));
                if (solid.empty())
                    continue;
//                Slic3r::debugf "Layer %d has %s surfaces\n", $i, ($type == S_TYPE_TOP) ? 'top' : 'bottom';
                
                size_t solid_layers = (type == stTop) ? region_config.top_solid_layers.value : region_config.bottom_solid_layers.value;                
                for (int n = (type == stTop) ? i-1 : i+1; std::abs(n - i) < solid_layers; (type == stTop) ? -- n : ++ n) {
                    if (n < 0 || n >= int(this->layers.size()))
                        continue;
//                    Slic3r::debugf "  looking for neighbors on layer %d...\n", $n;                  
                    // Reference to the lower layer of a TOP surface, or an upper layer of a BOTTOM surface.
                    LayerRegion *neighbor_layerm = this->layers[n]->regions[region_id];
                    
                    // find intersection between neighbor and current layer's surfaces
                    // intersections have contours and holes
                    // we update $solid so that we limit the next neighbor layer to the areas that were
                    // found on this one - in other words, solid shells on one layer (for a given external surface)
                    // are always a subset of the shells found on the previous shell layer
                    // this approach allows for DWIM in hollow sloping vases, where we want bottom
                    // shells to be generated in the base but not in the walls (where there are many
                    // narrow bottom surfaces): reassigning $solid will consider the 'shadow' of the 
                    // upper perimeter as an obstacle and shell will not be propagated to more upper layers
                    //FIXME How does it work for S_TYPE_INTERNALBRIDGE? This is set for sparse infill. Likely this does not work.
                    Polygons new_internal_solid;
                    {
                        Polygons internal;
                        for (const Surface &surface : neighbor_layerm->fill_surfaces.surfaces)
                            if (surface.surface_type == stInternal || surface.surface_type == stInternalSolid)
                                polygons_append(internal, to_polygons(surface.expolygon));
                        new_internal_solid = intersection(solid, internal, true);
                    }
                    if (new_internal_solid.empty()) {
                        // No internal solid needed on this layer. In order to decide whether to continue
                        // searching on the next neighbor (thus enforcing the configured number of solid
                        // layers, use different strategies according to configured infill density:
                        if (region_config.fill_density.value == 0) {
                            // If user expects the object to be void (for example a hollow sloping vase),
                            // don't continue the search. In this case, we only generate the external solid
                            // shell if the object would otherwise show a hole (gap between perimeters of 
                            // the two layers), and internal solid shells are a subset of the shells found 
                            // on each previous layer.
                            goto EXTERNAL;
                        } else {
                            // If we have internal infill, we can generate internal solid shells freely.
                            continue;
                        }
                    }
                    
                    if (region_config.fill_density.value == 0) {
                        // if we're printing a hollow object we discard any solid shell thinner
                        // than a perimeter width, since it's probably just crossing a sloping wall
                        // and it's not wanted in a hollow print even if it would make sense when
                        // obeying the solid shell count option strictly (DWIM!)
                        float margin = float(neighbor_layerm->flow(frExternalPerimeter).scaled_width());
                        Polygons too_narrow = diff(
                            new_internal_solid, 
                            offset2(new_internal_solid, -margin, +margin, jtMiter, 5), 
                            true);
                        // Trim the regularized region by the original region.
                        if (! too_narrow.empty())
                            new_internal_solid = solid = diff(new_internal_solid, too_narrow);
                    }

                    // make sure the new internal solid is wide enough, as it might get collapsed
                    // when spacing is added in Fill.pm
                    {
                        //FIXME Vojtech: Disable this and you will be sorry.
                        // https://github.com/prusa3d/Slic3r/issues/26 bottom
                        float margin = 3.f * layerm->flow(frSolidInfill).scaled_width(); // require at least this size
                        // we use a higher miterLimit here to handle areas with acute angles
                        // in those cases, the default miterLimit would cut the corner and we'd
                        // get a triangle in $too_narrow; if we grow it below then the shell
                        // would have a different shape from the external surface and we'd still
                        // have the same angle, so the next shell would be grown even more and so on.
                        Polygons too_narrow = diff(
                            new_internal_solid,
                            offset2(new_internal_solid, -margin, +margin, ClipperLib::jtMiter, 5),
                            true);
                        if (! too_narrow.empty()) {
                            // grow the collapsing parts and add the extra area to  the neighbor layer 
                            // as well as to our original surfaces so that we support this 
                            // additional area in the next shell too
                            // make sure our grown surfaces don't exceed the fill area
                            Polygons internal;
                            for (const Surface &surface : neighbor_layerm->fill_surfaces.surfaces)
                                if (surface.is_internal() && !surface.is_bridge())
                                    polygons_append(internal, to_polygons(surface.expolygon));
                            polygons_append(new_internal_solid, 
                                intersection(
                                    offset(too_narrow, +margin),
                                    // Discard bridges as they are grown for anchoring and we can't
                                    // remove such anchors. (This may happen when a bridge is being 
                                    // anchored onto a wall where little space remains after the bridge
                                    // is grown, and that little space is an internal solid shell so 
                                    // it triggers this too_narrow logic.)
                                    internal));
                            solid = new_internal_solid;
                        }
                    }
                    
                    // internal-solid are the union of the existing internal-solid surfaces
                    // and new ones
                    SurfaceCollection backup = std::move(neighbor_layerm->fill_surfaces);
                    polygons_append(new_internal_solid, to_polygons(backup.filter_by_type(stInternalSolid)));
                    ExPolygons internal_solid = union_ex(new_internal_solid, false);
                    // assign new internal-solid surfaces to layer
                    neighbor_layerm->fill_surfaces.set(internal_solid, stInternalSolid);
                    // subtract intersections from layer surfaces to get resulting internal surfaces
                    Polygons polygons_internal = to_polygons(std::move(internal_solid));
                    ExPolygons internal = diff_ex(
                        to_polygons(backup.filter_by_type(stInternal)),
                        polygons_internal,
                        true);
                    // assign resulting internal surfaces to layer
                    neighbor_layerm->fill_surfaces.append(internal, stInternal);
                    polygons_append(polygons_internal, to_polygons(std::move(internal)));
                    // assign top and bottom surfaces to layer
                    SurfaceType surface_types_solid[] = { stTop, stBottom, stBottomBridge };
                    backup.keep_types(surface_types_solid, 3);
                    std::vector<SurfacesPtr> top_bottom_groups;
                    backup.group(&top_bottom_groups);
                    for (SurfacesPtr &group : top_bottom_groups)
                        neighbor_layerm->fill_surfaces.append(
                            diff_ex(to_polygons(group), polygons_internal),
                            // Use an existing surface as a template, it carries the bridge angle etc.
                            *group.front());
                }
		EXTERNAL:;
            } // foreach type (stTop, stBottom, stBottomBridge)
        } // for each layer
    } // for each region

#ifdef SLIC3R_DEBUG_SLICE_PROCESSING
    for (size_t region_id = 0; region_id < this->print()->regions.size(); ++ region_id) {
        for (const Layer *layer : this->layers) {
            const LayerRegion *layerm = layer->regions[region_id];
            layerm->export_region_slices_to_svg_debug("5_discover_horizontal_shells");
            layerm->export_region_fill_surfaces_to_svg_debug("5_discover_horizontal_shells");
        } // for each layer
    } // for each region
#endif /* SLIC3R_DEBUG_SLICE_PROCESSING */
}

// combine fill surfaces across layers to honor the "infill every N layers" option
// Idempotence of this method is guaranteed by the fact that we don't remove things from
// fill_surfaces but we only turn them into VOID surfaces, thus preserving the boundaries.
void PrintObject::combine_infill()
{
    // Work on each region separately.
    for (size_t region_id = 0; region_id < this->print()->regions.size(); ++ region_id) {
        const PrintRegion *region = this->print()->regions[region_id];
        const int every = region->config.infill_every_layers.value;
        if (every < 2 || region->config.fill_density == 0.)
            continue;
        // Limit the number of combined layers to the maximum height allowed by this regions' nozzle.
        //FIXME limit the layer height to max_layer_height
        double nozzle_diameter = std::min(
            this->print()->config.nozzle_diameter.get_at(region->config.infill_extruder.value - 1),
            this->print()->config.nozzle_diameter.get_at(region->config.solid_infill_extruder.value - 1));
        // define the combinations
        std::vector<size_t> combine(this->layers.size(), 0);
        {
            double current_height = 0.;
            size_t num_layers = 0;
            for (size_t layer_idx = 0; layer_idx < this->layers.size(); ++ layer_idx) {
                const Layer *layer = this->layers[layer_idx];
                if (layer->id() == 0)
                    // Skip first print layer (which may not be first layer in array because of raft).
                    continue;
                // Check whether the combination of this layer with the lower layers' buffer
                // would exceed max layer height or max combined layer count.
                if (current_height + layer->height >= nozzle_diameter + EPSILON || num_layers >= every) {
                    // Append combination to lower layer.
                    combine[layer_idx - 1] = num_layers;
                    current_height = 0.;
                    num_layers = 0;
                }
                current_height += layer->height;
                ++ num_layers;
            }
            
            // Append lower layers (if any) to uppermost layer.
            combine[this->layers.size() - 1] = num_layers;
        }
        
        // loop through layers to which we have assigned layers to combine
        for (size_t layer_idx = 0; layer_idx < this->layers.size(); ++ layer_idx) {
            size_t num_layers = combine[layer_idx];
			if (num_layers <= 1)
                continue;
            // Get all the LayerRegion objects to be combined.
            std::vector<LayerRegion*> layerms;
            layerms.reserve(num_layers);
			for (size_t i = layer_idx + 1 - num_layers; i <= layer_idx; ++ i)
                layerms.emplace_back(this->layers[i]->regions[region_id]);
            // We need to perform a multi-layer intersection, so let's split it in pairs.
            // Initialize the intersection with the candidates of the lowest layer.
            ExPolygons intersection = to_expolygons(layerms.front()->fill_surfaces.filter_by_type(stInternal));
            // Start looping from the second layer and intersect the current intersection with it.
            for (size_t i = 1; i < layerms.size(); ++ i)
                intersection = intersection_ex(
                    to_polygons(intersection),
                    to_polygons(layerms[i]->fill_surfaces.filter_by_type(stInternal)),
                    false);
            double area_threshold = layerms.front()->infill_area_threshold();
            if (! intersection.empty() && area_threshold > 0.)
                intersection.erase(std::remove_if(intersection.begin(), intersection.end(), 
                    [area_threshold](const ExPolygon &expoly) { return expoly.area() <= area_threshold; }), 
                    intersection.end());
            if (intersection.empty())
                continue;
//            Slic3r::debugf "  combining %d %s regions from layers %d-%d\n",
//                scalar(@$intersection),
//                ($type == S_TYPE_INTERNAL ? 'internal' : 'internal-solid'),
//                $layer_idx-($every-1), $layer_idx;
            // intersection now contains the regions that can be combined across the full amount of layers,
            // so let's remove those areas from all layers.
            Polygons intersection_with_clearance;
            intersection_with_clearance.reserve(intersection.size());
            float clearance_offset = 
                0.5f * layerms.back()->flow(frPerimeter).scaled_width() +
             // Because fill areas for rectilinear and honeycomb are grown 
             // later to overlap perimeters, we need to counteract that too.
                ((region->config.fill_pattern == ipRectilinear   ||
                  region->config.fill_pattern == ipGrid          ||
                  region->config.fill_pattern == ipLine          ||
                  region->config.fill_pattern == ipHoneycomb) ? 1.5f : 0.5f) * 
                    layerms.back()->flow(frSolidInfill).scaled_width();
            for (ExPolygon &expoly : intersection)
                polygons_append(intersection_with_clearance, offset(expoly, clearance_offset));
            for (LayerRegion *layerm : layerms) {
                Polygons internal = to_polygons(layerm->fill_surfaces.filter_by_type(stInternal));
                layerm->fill_surfaces.remove_type(stInternal);
                layerm->fill_surfaces.append(diff_ex(internal, intersection_with_clearance, false), stInternal);
                if (layerm == layerms.back()) {
                    // Apply surfaces back with adjusted depth to the uppermost layer.
                    Surface templ(stInternal, ExPolygon());
                    templ.thickness = 0.;
                    for (LayerRegion *layerm2 : layerms)
                        templ.thickness += layerm2->layer()->height;
                    templ.thickness_layers = (unsigned short)layerms.size();
                    layerm->fill_surfaces.append(intersection, templ);
                } else {
                    // Save void surfaces.
                    layerm->fill_surfaces.append(
                        intersection_ex(internal, intersection_with_clearance, false),
                        stInternalVoid);
                }
            }
        }
    }
}

void PrintObject::_generate_support_material()
{
    if (!this->is_printable())
        return;

    PrintObjectSupportMaterial support_material(this, PrintObject::slicing_parameters());
    support_material.generate(*this);
}

void PrintObject::reset_layer_height_profile()
{
    // Reset the layer_heigth_profile.
    this->layer_height_profile.clear();
	this->layer_height_profile_valid = false;
    // Reset the source layer_height_profile if it exists at the ModelObject.
    this->model_object()->layer_height_profile.clear();
    this->model_object()->layer_height_profile_valid = false;
}

void PrintObject::adjust_layer_height_profile(coordf_t z, coordf_t layer_thickness_delta, coordf_t band_width, int action)
{
    update_layer_height_profile(_model_object->layer_height_profile);
    Slic3r::adjust_layer_height_profile(slicing_parameters(), _model_object->layer_height_profile, z, layer_thickness_delta, band_width, LayerHeightEditActionType(action));
    _model_object->layer_height_profile_valid = true;
    layer_height_profile_valid = false;
}

} // namespace Slic3r<|MERGE_RESOLUTION|>--- conflicted
+++ resolved
@@ -1328,29 +1328,6 @@
 {
     std::vector<const ModelVolume*> volumes;
     if (region_id < this->region_volumes.size()) {
-<<<<<<< HEAD
-        std::vector<int> &volumes = this->region_volumes[region_id];
-        if (! volumes.empty()) {
-            // Compose mesh.
-            //FIXME better to perform slicing over each volume separately and then to use a Boolean operation to merge them.
-            TriangleMesh mesh;
-            for (int volume_id : volumes) {
-                ModelVolume *volume = this->model_object()->volumes[volume_id];
-                if (volume->modifier == modifier)
-                    mesh.merge(volume->mesh);
-            }
-            if (mesh.stl.stats.number_of_facets > 0) {
-                // transform mesh
-                // we ignore the per-instance transformations currently and only 
-                // consider the first one
-                this->model_object()->instances.front()->transform_mesh(&mesh, true);
-                // align mesh to Z = 0 (it should be already aligned actually) and apply XY shift
-                mesh.translate(- unscale<float>(this->_copies_shift(0)), - unscale<float>(this->_copies_shift(1)), - float(this->model_object()->bounding_box().min(2)));
-                // perform actual slicing
-                TriangleMeshSlicer mslicer(&mesh);
-                mslicer.slice(z, &layers);
-            }
-=======
         for (int volume_id : this->region_volumes[region_id]) {
             const ModelVolume *volume = this->model_object()->volumes[volume_id];
             if (modifier ? volume->is_modifier() : volume->is_model_part())
@@ -1401,11 +1378,10 @@
             // consider the first one
             this->model_object()->instances.front()->transform_mesh(&mesh, true);
             // align mesh to Z = 0 (it should be already aligned actually) and apply XY shift
-            mesh.translate(- float(unscale(this->_copies_shift.x)), - float(unscale(this->_copies_shift.y)), -float(this->model_object()->bounding_box().min.z));
+            mesh.translate(- unscale<float>(this->_copies_shift(0)), - unscale<float>(this->_copies_shift(1)), - float(this->model_object()->bounding_box().min(2)));
             // perform actual slicing
             TriangleMeshSlicer mslicer(&mesh);
             mslicer.slice(z, &layers);
->>>>>>> 4ec4c936
         }
     }
     return layers;
