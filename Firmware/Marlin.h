--- conflicted
+++ resolved
@@ -361,9 +361,7 @@
 void wait_for_heater(long codenum);
 void serialecho_temperatures();
 void proc_commands();
-<<<<<<< HEAD
 bool check_commands();
-=======
 
 #ifdef HOST_KEEPALIVE_FEATURE
 
@@ -383,5 +381,4 @@
 
 #endif //HOST_KEEPALIVE_FEATURE
 
-#endif //ifndef marlin.h
->>>>>>> 7d7b6174
+#endif //ifndef marlin.h